--- conflicted
+++ resolved
@@ -412,11 +412,7 @@
             // Here, we directly use `predicate_column` to filter the result block.
             // But pay attention to the fact that **reserved side** may also be filtered.
             // **reserved side** is the left side in left join, and the right side in right join.
-<<<<<<< HEAD
-            result_block = DataBlock::filter_block(result_block, &predicate_column)?;
-=======
-            result_block = DataBlock::filter_block(&result_block, filter_vector.vector())?;
->>>>>>> bac75ffc
+            result_block = DataBlock::filter_bloc(result_block, filter_vector.vector())?;
         }
         // If result_block is empty, we need to supply a NULL block for probe_block.
         if result_block.is_empty() {
@@ -601,16 +597,9 @@
         if let Some(filter) = &self.other_predicate {
             let func_ctx = self.ctx.try_get_function_context()?;
             let mut filtered_blocks = Vec::with_capacity(data_blocks.len());
-<<<<<<< HEAD
             for block in data_blocks.into_iter() {
-                let predicate_column =
-                    ExpressionEvaluator::eval(&func_ctx, join_filter_expression, &block)?;
-                filtered_blocks.push(DataBlock::filter_block(block, &predicate_column)?);
-=======
-            for block in data_blocks.iter() {
-                let filter_vector = filter.eval(&func_ctx, block)?;
+                let filter_vector = filter.eval(&func_ctx, &block)?;
                 filtered_blocks.push(DataBlock::filter_block(block, filter_vector.vector())?);
->>>>>>> bac75ffc
             }
             data_blocks = filtered_blocks;
         }
