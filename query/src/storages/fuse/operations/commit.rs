//  Copyright 2021 Datafuse Labs.
//
//  Licensed under the Apache License, Version 2.0 (the "License");
//  you may not use this file except in compliance with the License.
//  You may obtain a copy of the License at
//
//      http://www.apache.org/licenses/LICENSE-2.0
//
//  Unless required by applicable law or agreed to in writing, software
//  distributed under the License is distributed on an "AS IS" BASIS,
//  WITHOUT WARRANTIES OR CONDITIONS OF ANY KIND, either express or implied.
//  See the License for the specific language governing permissions and
//  limitations under the License.
//

use std::sync::Arc;
use std::time::Duration;
use std::time::Instant;

use backoff::backoff::Backoff;
use backoff::ExponentialBackoffBuilder;
use common_base::ProgressValues;
use common_datavalues::DataSchema;
use common_exception::ErrorCode;
use common_exception::Result;
use common_meta_types::TableIdent;
use common_meta_types::TableInfo;
use common_meta_types::UpsertTableOptionReply;
use common_meta_types::UpsertTableOptionReq;
use common_tracing::tracing;
use uuid::Uuid;

use crate::catalogs::Catalog;
use crate::sessions::QueryContext;
use crate::storages::fuse::meta::Location;
use crate::storages::fuse::meta::Statistics;
use crate::storages::fuse::meta::TableSnapshot;
use crate::storages::fuse::operations::AppendOperationLogEntry;
use crate::storages::fuse::operations::TableOperationLog;
use crate::storages::fuse::statistics;
use crate::storages::fuse::FuseTable;
use crate::storages::fuse::FUSE_OPT_KEY_SNAPSHOT_LOC;
use crate::storages::Table;

impl FuseTable {
    pub async fn do_commit(
        &self,
        ctx: Arc<QueryContext>,
        operation_log: TableOperationLog,
        overwrite: bool,
    ) -> Result<()> {
        let tid = self.table_info.ident.table_id;

        let mut tbl = self;
        let mut latest: Arc<dyn Table>;

        let mut retry_times = 0;

        let settings = ctx.get_settings();

        // The initial retry delay in millisecond. By default,  it is 5 ms.
        let init_delay = Duration::from_millis(settings.get_storage_occ_backoff_init_delay_ms()?);

        // The maximum  back off delay in millisecond, once the retry interval reaches this value, it stops increasing.
        // By default, it is 20 seconds.
        let max_delay = Duration::from_millis(settings.get_storage_occ_backoff_max_delay_ms()?);

        // The maximum elapsed time after the occ starts, beyond which there will be no more retries.
        // By default, it is 2 minutes
        let max_elapsed = Duration::from_millis(settings.get_storage_occ_backoff_max_elapsed_ms()?);

        // see https://aws.amazon.com/blogs/architecture/exponential-backoff-and-jitter/ for more
        // informations. (The strategy that crate backoff implements is “Equal Jitter”)

        // To simplify the settings, using fixed common values for randomization_factor and multiplier
        let mut backoff = ExponentialBackoffBuilder::new()
            .with_initial_interval(init_delay)
            .with_max_interval(max_delay)
            .with_randomization_factor(0.5)
            .with_multiplier(2.0)
            .with_max_elapsed_time(Some(max_elapsed))
            .build();

        loop {
            match tbl
                .try_commit(ctx.as_ref(), &operation_log, overwrite)
                .await
            {
                Ok(_) => break Ok(()),
                Err(e) if e.code() == ErrorCode::table_version_mismatched_code() => {
                    match backoff.next_backoff() {
                        Some(d) => {
                            let name = tbl.table_info.name.clone();
                            tracing::error!(
                                "got error TableVersionMismatched, tx will be retried {} ms later. table name {}, identity {}",
                                d.as_millis(),
                                name.as_str(),
                                tbl.table_info.ident
                            );
                            common_base::tokio::time::sleep(d).await;

                            let catalog = ctx.get_catalog();
                            let (ident, meta) = catalog.get_table_meta_by_id(tid).await?;
                            let table_info: TableInfo = TableInfo {
                                ident,
                                desc: "".to_owned(),
                                name,
                                meta: meta.as_ref().clone(),
                            };
                            latest = catalog.get_table_by_info(&table_info)?;
                            tbl = FuseTable::try_from_table(latest.as_ref())?;
                            retry_times += 1;
                            continue;
                        }
                        None => {
                            break Err(ErrorCode::OCCRetryFailure(format!(
                                "can not fulfill the tx after retries({} times, {} ms), aborted. table name {}, identity {}",
                                retry_times,
                                Instant::now().duration_since(backoff.start_time).as_millis(),
                                tbl.table_info.name.as_str(),
                                tbl.table_info.ident,
                            )));
                        }
                    }
                }
                Err(e) => break Err(e),
            }
        }
    }

    #[inline]
    pub async fn try_commit(
        &self,
        ctx: &QueryContext,
        operation_log: &TableOperationLog,
        overwrite: bool,
    ) -> Result<()> {
        let prev = self.read_table_snapshot(ctx).await?;
        let schema = self.table_info.meta.schema.as_ref().clone();
        let (segments, summary) = Self::merge_append_operations(&schema, operation_log)?;
<<<<<<< HEAD
        // TODO refine this
        let segments = segments.into_iter().map(|loc| (loc, 1u64)).collect();
        let rows_written = summary.row_count;
=======

        let progress_values = ProgressValues {
            rows: summary.row_count as usize,
            bytes: summary.uncompressed_byte_size as usize,
        };

>>>>>>> cd382497
        let new_snapshot = if overwrite {
            TableSnapshot {
                format_version: TableSnapshot::current_format_version(),
                snapshot_id: Uuid::new_v4(),
                prev_snapshot_id: prev.as_ref().map(|v| (v.snapshot_id, v.format_version)),
                schema,
                summary,
                segments,
            }
        } else {
            Self::merge_table_operations(
                self.table_info.meta.schema.as_ref(),
                prev,
                segments,
                summary,
            )?
        };

        let uuid = new_snapshot.snapshot_id;
        let snapshot_loc = self.meta_locations().snapshot_location_from_uuid(&uuid);
        let bytes = serde_json::to_vec(&new_snapshot)?;
        let operator = ctx.get_storage_operator().await?;
        operator
            .object(&snapshot_loc)
            .writer()
            .write_bytes(bytes)
            .await
            .map_err(|e| ErrorCode::DalTransportError(e.to_string()))?;

        Self::commit_to_meta_server(ctx, &self.get_table_info().ident, snapshot_loc).await?;
        ctx.get_write_progress().incr(&progress_values);

        Ok(())
    }

    fn merge_table_operations(
        schema: &DataSchema,
        previous: Option<Arc<TableSnapshot>>,
        mut new_segments: Vec<Location>,
        statistics: Statistics,
    ) -> Result<TableSnapshot> {
        // 1. merge stats with previous snapshot, if any
        let stats = if let Some(snapshot) = &previous {
            let summary = &snapshot.summary;
            statistics::merge_statistics(schema, &statistics, summary)?
        } else {
            statistics
        };
        let prev_snapshot_id = previous.as_ref().map(|v| (v.snapshot_id, v.format_version));

        // 2. merge segment locations with previous snapshot, if any
        if let Some(snapshot) = &previous {
            let mut segments = snapshot.segments.clone();
            new_segments.append(&mut segments)
        };

        let new_snapshot = TableSnapshot {
            format_version: 1, // TODO
            snapshot_id: Uuid::new_v4(),
            prev_snapshot_id,
            schema: schema.clone(),
            summary: stats,
            segments: new_segments,
        };
        Ok(new_snapshot)
    }

    async fn commit_to_meta_server(
        ctx: &QueryContext,
        tbl_id: &TableIdent,
        new_snapshot_location: String,
    ) -> Result<UpsertTableOptionReply> {
        let table_id = tbl_id.table_id;
        let table_version = tbl_id.version;
        let catalog = ctx.get_catalog();
        catalog
            .upsert_table_option(UpsertTableOptionReq::new(
                &TableIdent {
                    table_id,
                    version: table_version,
                },
                FUSE_OPT_KEY_SNAPSHOT_LOC,
                new_snapshot_location,
            ))
            .await
    }

    pub fn merge_append_operations(
        schema: &DataSchema,
        append_log_entries: &[AppendOperationLogEntry],
    ) -> Result<(Vec<String>, Statistics)> {
        let (s, seg_locs) = append_log_entries.iter().try_fold(
            (
                Statistics::default(),
                Vec::with_capacity(append_log_entries.len()),
            ),
            |(mut acc, mut seg_acc), log_entry| {
                let loc = &log_entry.segment_location;
                let stats = &log_entry.segment_info.summary;
                acc.row_count += stats.row_count;
                acc.block_count += stats.block_count;
                acc.uncompressed_byte_size += stats.uncompressed_byte_size;
                acc.compressed_byte_size += stats.compressed_byte_size;
                acc.col_stats =
                    statistics::reduce_block_stats(&[&acc.col_stats, &stats.col_stats], schema)?;
                seg_acc.push(loc.clone());
                Ok::<_, ErrorCode>((acc, seg_acc))
            },
        )?;

        Ok((seg_locs, s))
    }
}<|MERGE_RESOLUTION|>--- conflicted
+++ resolved
@@ -138,18 +138,14 @@
         let prev = self.read_table_snapshot(ctx).await?;
         let schema = self.table_info.meta.schema.as_ref().clone();
         let (segments, summary) = Self::merge_append_operations(&schema, operation_log)?;
-<<<<<<< HEAD
-        // TODO refine this
-        let segments = segments.into_iter().map(|loc| (loc, 1u64)).collect();
-        let rows_written = summary.row_count;
-=======
 
         let progress_values = ProgressValues {
             rows: summary.row_count as usize,
             bytes: summary.uncompressed_byte_size as usize,
         };
 
->>>>>>> cd382497
+        // TODO refine this
+        let segments = segments.into_iter().map(|loc| (loc, 1u64)).collect();
         let new_snapshot = if overwrite {
             TableSnapshot {
                 format_version: TableSnapshot::current_format_version(),
