//  Copyright 2022 Datafuse Labs.
//
//  Licensed under the Apache License, Version 2.0 (the "License");
//  you may not use this file except in compliance with the License.
//  You may obtain a copy of the License at
//
//      http://www.apache.org/licenses/LICENSE-2.0
//
//  Unless required by applicable law or agreed to in writing, software
//  distributed under the License is distributed on an "AS IS" BASIS,
//  WITHOUT WARRANTIES OR CONDITIONS OF ANY KIND, either express or implied.
//  See the License for the specific language governing permissions and
//  limitations under the License.

use std::any::Any;
use std::collections::VecDeque;
use std::sync::Arc;

use common_exception::Result;
use common_expression::Chunk;
use common_pipeline_core::processors::port::InputPort;
use common_pipeline_core::processors::port::OutputPort;
use common_pipeline_core::processors::processor::Event;
use common_pipeline_core::processors::processor::ProcessorPtr;
use common_pipeline_core::processors::Processor;
use crossbeam_channel::TryRecvError;

use crate::processors::sources::input_formats::input_context::InputContext;
use crate::processors::sources::input_formats::input_pipeline::ChunkBuilderTrait;
use crate::processors::sources::input_formats::input_pipeline::InputFormatPipe;

struct DeserializeProcessor<I: InputFormatPipe> {
    pub chunk_builder: I::ChunkBuilder,
    pub input_buffer: Option<I::RowBatch>,
    pub output_buffer: VecDeque<Chunk>,
}

impl<I: InputFormatPipe> DeserializeProcessor<I> {
    pub(crate) fn create(ctx: Arc<InputContext>) -> Result<Self> {
        Ok(Self {
            chunk_builder: I::ChunkBuilder::create(ctx),
            input_buffer: Default::default(),
            output_buffer: Default::default(),
        })
    }

    fn process(&mut self) -> Result<()> {
<<<<<<< HEAD
        let blocks = self.block_builder.deserialize(self.input_buffer.take())?;
        for b in blocks.into_iter() {
            if !b.is_empty() {
                todo!("expression")
                // self.output_buffer.push_back(b)
=======
        let chunks = self.chunk_builder.deserialize(self.input_buffer.take())?;
        for c in chunks.into_iter() {
            if !c.is_empty() {
                self.output_buffer.push_back(c)
>>>>>>> 7454761d
            }
        }
        Ok(())
    }
}

pub struct DeserializeTransformer<I: InputFormatPipe> {
    processor: DeserializeProcessor<I>,
    input: Arc<InputPort>,
    output: Arc<OutputPort>,
    rx: crossbeam_channel::Receiver<I::RowBatch>,
    flushing: bool,
}

impl<I: InputFormatPipe> DeserializeTransformer<I> {
    pub(crate) fn create(
        ctx: Arc<InputContext>,
        input: Arc<InputPort>,
        output: Arc<OutputPort>,
        rx: crossbeam_channel::Receiver<I::RowBatch>,
    ) -> Result<ProcessorPtr> {
        let processor = DeserializeProcessor::create(ctx)?;
        Ok(ProcessorPtr::create(Box::new(Self {
            processor,
            input,
            output,
            rx,
            flushing: false,
        })))
    }
}

#[async_trait::async_trait]
impl<I: InputFormatPipe> Processor for DeserializeTransformer<I> {
    fn name(&self) -> String {
        "DeserializeTransformer".to_string()
    }

    fn as_any(&mut self) -> &mut dyn Any {
        self
    }

    fn event(&mut self) -> Result<Event> {
        if self.output.is_finished() {
            self.input.finish();
            Ok(Event::Finished)
        } else if !self.output.can_push() {
            self.input.set_not_need_data();
            Ok(Event::NeedConsume)
        } else {
            match self.processor.output_buffer.pop_front() {
                Some(chunk) => {
                    tracing::trace!("DeserializeTransformer push rows {}", chunk.num_rows());
                    self.output.push_data(Ok(chunk));
                    Ok(Event::NeedConsume)
                }
                None => {
                    if self.processor.input_buffer.is_some() {
                        Ok(Event::Sync)
                    } else {
                        if self.input.has_data() {
                            self.input.pull_data();
                            match self.rx.try_recv() {
                                Ok(read_batch) => {
                                    self.processor.input_buffer = Some(read_batch);
                                    return Ok(Event::Sync);
                                }
                                Err(TryRecvError::Disconnected) => {
                                    tracing::warn!("DeserializeTransformer rx disconnected");
                                    self.input.finish();
                                    self.flushing = true;
                                    return Ok(Event::Finished);
                                }
                                Err(TryRecvError::Empty) => {
                                    // do nothing
                                }
                            }
                        }
                        //  !has_data() or try_recv return Empty
                        if self.input.is_finished() {
                            if self.flushing {
                                self.output.finish();
                                Ok(Event::Finished)
                            } else {
                                self.flushing = true;
                                Ok(Event::Sync)
                            }
                        } else {
                            self.input.set_need_data();
                            Ok(Event::NeedData)
                        }
                    }
                }
            }
        }
    }

    fn process(&mut self) -> Result<()> {
        self.processor.process()
    }
}<|MERGE_RESOLUTION|>--- conflicted
+++ resolved
@@ -45,18 +45,10 @@
     }
 
     fn process(&mut self) -> Result<()> {
-<<<<<<< HEAD
-        let blocks = self.block_builder.deserialize(self.input_buffer.take())?;
-        for b in blocks.into_iter() {
-            if !b.is_empty() {
-                todo!("expression")
-                // self.output_buffer.push_back(b)
-=======
         let chunks = self.chunk_builder.deserialize(self.input_buffer.take())?;
         for c in chunks.into_iter() {
             if !c.is_empty() {
                 self.output_buffer.push_back(c)
->>>>>>> 7454761d
             }
         }
         Ok(())
