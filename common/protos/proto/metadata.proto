// Copyright 2022 Datafuse Labs.
//
// Licensed under the Apache License, Version 2.0 (the "License");
// you may not use this file except in compliance with the License.
// You may obtain a copy of the License at
//
//     http://www.apache.org/licenses/LICENSE-2.0
//
// Unless required by applicable law or agreed to in writing, software
// distributed under the License is distributed on an "AS IS" BASIS,
// WITHOUT WARRANTIES OR CONDITIONS OF ANY KIND, either express or implied.
// See the License for the specific language governing permissions and
// limitations under the License.

syntax = "proto3";

package databend_proto;

import "datatype.proto";

// Complete database info.
message DatabaseInfo {
  uint64 ver = 100;

  DatabaseIdent ident = 1;
  DatabaseNameIdent name_ident = 2;
  DatabaseMeta meta = 3;
}

// The identifier of a database by name. Names can be changed.
// There is no guarantee that two get-database request by name will return the
// same instance.
message DatabaseNameIdent {
  uint64 ver = 100;

  // The user this db belongs to
  string tenant = 1;

  // Database name
  string db_name = 2;
}

// The identifier of a database.
// `db_id` will never change. It can only be created or removed.
// The `seq` indicates changes of the instance.
// I.e., the tuple `(db_id, seq)` always identifies the same instance.
message DatabaseIdent {
  uint64 ver = 100;

  uint64 db_id = 1;

  // The seq of DatabaseMeta
  uint64 seq = 2;
}

// DatabaseMeta is a container of all non-identity information.
message DatabaseMeta {
  uint64 ver = 100;

  // Database engine, like github engine.
  string engine = 5;

  // Database engine options, like github engine <token>.
  map<string, string> engine_options = 6;

  // Database options.
  map<string, string> options = 4;

  // The time database created.
  string created_on = 20;

  // The time database updated.
  string updated_on = 21;

  // Comment about this database.
  string comment = 22;

  // The time table droped.
  optional string drop_on = 23;
}

// Save db name id list history.
message DbIdList {
  uint64 ver = 100;

  repeated uint64 ids = 1;
}

// Complete table info.
message TableInfo {
  uint64 ver = 100;

  TableIdent ident = 1;

  /// For a table it is `db_name.table_name`.
  /// For a table function, it is `table_name(args)`
  string desc = 2;

  /// `name` is meant to be used with table-function.
  /// Table-function is identified by `name`.
  /// A table in the contrast, can only be identified by table-id.
  string name = 3;

  /// The essential information about a table definition.
  ///
  /// It is about what a table actually is.
  /// `name`, `id` or `version` is not included in the table structure
  /// definition.
  TableMeta meta = 4;
}

// The identifier of a table by name. Names can be changed.
// There is no guarantee that two get-table request by name will return the same
// instance.
message TableNameIdent {
  uint64 ver = 100;

  // The user this table belongs to.
  string tenant = 1;

  // The database this table belongs to.
  string db_name = 2;

  // The table name.
  string table_name = 3;
}

// The identifier of a table.
// `table_id` will never change. It can only be created or removed.
// The `seq` indicates changes of the instance.
// I.e., the tuple `(db_id, seq)` always identifies the same instance.
message TableIdent {
  uint64 ver = 100;

  uint64 table_id = 1;

  // The seq of TableMeta
  uint64 seq = 2;
}

// TableMeta is a container of all non-identity information.
message TableMeta {
  uint64 ver = 100;

  // Table schema, i.e., columns definition.
  DataSchema schema = 1;

  // Table engine.
  string engine = 6;

  // Database engine options, like github engine <token>.
  map<string, string> engine_options = 7;

  // Table options.
  map<string, string> options = 5;

  // Keys to sort rows in table.
  optional string order_keys = 9;

  // The time table created.
  string created_on = 20;

  // The time table updated.
  string updated_on = 21;

  // Comment about this table.
  string comment = 22;

<<<<<<< HEAD
  // The time table droped.
  optional string drop_on = 23;
}

// Save table name id list history.
message TableIdList {
  uint64 ver = 100;

  repeated uint64 ids = 1;
=======
  // Statistics of this table.
  optional TableStatistics statistics = 23;
>>>>>>> 775af2da
}

// The schema of a table, such as column data types and other meta info.
message DataSchema {
  uint64 ver = 100;

  // Fields in the table
  repeated DataField fields = 1;

  // Other optional table info
  map<string, string> metadata = 2;
}


// The statistics of a table
message TableStatistics {

  uint64 ver = 100;

  // Number of rows
  uint64 number_of_rows = 1;

  // Size of data in bytes
  uint64 data_bytes = 2;

  // Size of compressed data in bytes
  uint64 compressed_data_bytes = 3;

  // Size of index data in bytes
  uint64 index_data_bytes = 4;

}

// One field, AKA column
message DataField {
  uint64 ver = 100;

  // The name of this column.
  string name = 1;

  // A SQL style expression to define the default value for this field,
  // represent as raw sql
  optional string default_expr = 2;

  // Column data type
  DataType data_type = 3;
}<|MERGE_RESOLUTION|>--- conflicted
+++ resolved
@@ -166,9 +166,11 @@
   // Comment about this table.
   string comment = 22;
 
-<<<<<<< HEAD
+  // Statistics of this table.
+  optional TableStatistics statistics = 23;
+
   // The time table droped.
-  optional string drop_on = 23;
+  optional string drop_on = 24;
 }
 
 // Save table name id list history.
@@ -176,10 +178,6 @@
   uint64 ver = 100;
 
   repeated uint64 ids = 1;
-=======
-  // Statistics of this table.
-  optional TableStatistics statistics = 23;
->>>>>>> 775af2da
 }
 
 // The schema of a table, such as column data types and other meta info.
@@ -193,7 +191,6 @@
   map<string, string> metadata = 2;
 }
 
-
 // The statistics of a table
 message TableStatistics {
 
@@ -210,7 +207,6 @@
 
   // Size of index data in bytes
   uint64 index_data_bytes = 4;
-
 }
 
 // One field, AKA column
