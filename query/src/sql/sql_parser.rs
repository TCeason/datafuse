--- conflicted
+++ resolved
@@ -42,7 +42,6 @@
 use sqlparser::tokenizer::Tokenizer;
 use sqlparser::tokenizer::Whitespace;
 
-<<<<<<< HEAD
 use crate::sql::statements::DfCreateDatabase;
 use crate::sql::statements::DfCreateTable;
 use crate::sql::statements::DfDescribeTable;
@@ -61,27 +60,7 @@
 use crate::sql::statements::DfShowTables;
 use crate::sql::statements::DfTruncateTable;
 use crate::sql::statements::DfUseDatabase;
-use crate::sql::DfHint;
-=======
-use crate::sql::DfAlterUser;
-use crate::sql::DfCreateDatabase;
-use crate::sql::DfCreateTable;
-use crate::sql::DfCreateUser;
-use crate::sql::DfDescribeTable;
-use crate::sql::DfDropDatabase;
-use crate::sql::DfDropTable;
-use crate::sql::DfExplain;
-use crate::sql::DfGrantStatement;
-use crate::sql::DfHint;
-use crate::sql::DfKillStatement;
-use crate::sql::DfShowCreateTable;
-use crate::sql::DfShowDatabases;
-use crate::sql::DfShowMetrics;
-use crate::sql::DfShowProcessList;
-use crate::sql::DfShowSettings;
-use crate::sql::DfShowTables;
-use crate::sql::DfShowUsers;
->>>>>>> 18dbf54f
+use crate::sql::{DfHint, DfShowUsers};
 use crate::sql::DfStatement;
 
 // Use `Parser::expected` instead, if possible
@@ -237,21 +216,14 @@
                             self.expected("tables or settings", self.parser.peek_token())
                         }
                     }
-<<<<<<< HEAD
                     Keyword::TRUNCATE => self.parse_truncate(),
                     Keyword::SET => self.parse_set(),
                     Keyword::INSERT => self.parse_insert(),
                     Keyword::SELECT | Keyword::WITH | Keyword::VALUES => self.parse_query(),
-=======
-                    Keyword::TRUNCATE => {
-                        self.parser.next_token();
-                        self.parse_truncate()
-                    }
-                    Keyword::GRANT => {
-                        self.parser.next_token();
-                        self.parse_grant()
-                    }
->>>>>>> 18dbf54f
+                    // Keyword::GRANT => {
+                    //     self.parser.next_token();
+                    //     self.parse_grant()
+                    // }
                     Keyword::NoKeyword => match w.value.to_uppercase().as_str() {
                         // Use database
                         "USE" => self.parse_use_database(),
