--- conflicted
+++ resolved
@@ -48,26 +48,8 @@
 
     /// Pull task from the global task queue
     /// Method is thread unsafe and require thread safe call
-<<<<<<< HEAD
-    pub unsafe fn steal_task_to_context(&self, context: &mut ExecutorWorkerContext) {
+    pub fn steal_task_to_context(&self, context: &mut ExecutorWorkerContext) {
         let mut workers_tasks = self.workers_tasks.lock();
-=======
-    pub fn steal_task_to_context(&self, context: &mut ExecutorWorkerContext) {
-        {
-            let mut workers_tasks = self.workers_tasks.lock();
-
-            if !workers_tasks.is_empty() {
-                let task = workers_tasks.pop_task(context.get_worker_num());
-                context.set_task(task);
-
-                let workers_notify = context.get_workers_notify();
-                if !workers_tasks.is_empty() && !workers_notify.is_empty() {
-                    let worker_id = context.get_worker_num();
-                    let wakeup_worker_id = workers_tasks.best_worker_id(worker_id + 1);
-                    drop(workers_tasks);
-                    workers_notify.wakeup(wakeup_worker_id);
-                }
->>>>>>> c97d9c7a
 
         if !workers_tasks.is_empty() {
             let task = workers_tasks.pop_task(context.get_worker_num());
