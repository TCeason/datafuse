// Copyright 2021 Datafuse Labs.
//
// Licensed under the Apache License, Version 2.0 (the "License");
// you may not use this file except in compliance with the License.
// You may obtain a copy of the License at
//
//     http://www.apache.org/licenses/LICENSE-2.0
//
// Unless required by applicable law or agreed to in writing, software
// distributed under the License is distributed on an "AS IS" BASIS,
// WITHOUT WARRANTIES OR CONDITIONS OF ANY KIND, either express or implied.
// See the License for the specific language governing permissions and
// limitations under the License.

use std::fmt::Debug;
use std::fmt::Formatter;
use std::sync::Arc;

use common_datavalues::DataSchemaRef;
use common_exception::Result;
use common_planners::ExplainType;
use common_planners::Expression;
use common_planners::PlanNode;
use common_planners::ReadDataSourcePlan;

use crate::sessions::QueryContext;
use crate::sql::DfStatement;

#[allow(clippy::enum_variant_names)]
pub enum AnalyzedResult {
    SimpleQuery(Box<PlanNode>),
    SelectQuery(Box<QueryAnalyzeState>),
    ExplainQuery((ExplainType, Box<QueryAnalyzeState>)),
}

#[derive(Clone)]
pub enum QueryRelation {
    None,
    FromTable(Box<ReadDataSourcePlan>),
    Nested(Box<QueryAnalyzeState>),
}

impl Default for QueryRelation {
    fn default() -> Self {
        QueryRelation::None
    }
}

#[derive(Clone, Default)]
pub struct QueryAnalyzeState {
    pub filter: Option<Expression>,
    pub having: Option<Expression>,

    pub before_group_by_expressions: Vec<Expression>,
    pub group_by_expressions: Vec<Expression>,
    pub aggregate_expressions: Vec<Expression>,

    pub window_expressions: Vec<Expression>,

    // rebase on projection expressions without aliases, aggregate and group by expressions
    pub distinct_expressions: Vec<Expression>,

    // before order or before projection expression plan
    pub expressions: Vec<Expression>,
    pub order_by_expressions: Vec<Expression>,
    pub projection_expressions: Vec<Expression>,

    pub limit: Option<usize>,
    pub offset: Option<usize>,

    pub relation: QueryRelation,
    pub finalize_schema: DataSchemaRef,
}

impl QueryAnalyzeState {
    pub fn add_expression(&mut self, expr: &Expression) {
        if !self.expressions.contains(expr) {
            self.expressions.push(expr.clone());
        }
    }

    pub fn add_before_group_expression(&mut self, expr: &Expression) {
        if !self.before_group_by_expressions.contains(expr) {
            self.before_group_by_expressions.push(expr.clone());
        }
    }
}

impl Debug for QueryAnalyzeState {
    fn fmt(&self, f: &mut Formatter<'_>) -> core::fmt::Result {
        let mut debug_struct = f.debug_struct("QueryAnalyzeState");

        if let Some(predicate) = &self.filter {
            debug_struct.field("filter", predicate);
        }

        if !self.before_group_by_expressions.is_empty() {
            debug_struct.field("before_group_by", &self.before_group_by_expressions);
        }

        if !self.group_by_expressions.is_empty() {
            debug_struct.field("aggregator", &self.group_by_expressions);
        }

        if !self.aggregate_expressions.is_empty() {
            debug_struct.field("aggregate", &self.aggregate_expressions);
        }

        if !self.window_expressions.is_empty() {
            debug_struct.field("window_func", &self.window_expressions);
        }

        if !self.expressions.is_empty() {
            match self.order_by_expressions.is_empty() {
                true => debug_struct.field("before_projection", &self.expressions),
                false => debug_struct.field("before_order_by", &self.expressions),
            };
        }

        if let Some(predicate) = &self.having {
            debug_struct.field("having", predicate);
        }

        if !self.distinct_expressions.is_empty() {
            debug_struct.field("distinct", &self.distinct_expressions);
        }

        if !self.order_by_expressions.is_empty() {
            debug_struct.field("order_by", &self.order_by_expressions);
        }

        if !self.projection_expressions.is_empty() {
            debug_struct.field("projection", &self.projection_expressions);
        }

        debug_struct.finish()
    }
}

#[async_trait::async_trait]
pub trait AnalyzableStatement {
    async fn analyze(&self, ctx: Arc<QueryContext>) -> Result<AnalyzedResult>;
}

#[async_trait::async_trait]
impl<'a> AnalyzableStatement for DfStatement<'a> {
    async fn analyze(&self, ctx: Arc<QueryContext>) -> Result<AnalyzedResult> {
        match self {
            DfStatement::Query(v) => v.analyze(ctx).await,
            DfStatement::Explain(v) => v.analyze(ctx).await,
            DfStatement::InsertQuery(v) => v.analyze(ctx).await,
            DfStatement::Delete(v) => v.analyze(ctx).await,
<<<<<<< HEAD
            DfStatement::SetVariable(v) => v.analyze(ctx).await,
            DfStatement::ShowUsers(v) => v.analyze(ctx).await,
            DfStatement::GrantPrivilege(v) => v.analyze(ctx).await,
            DfStatement::GrantRole(v) => v.analyze(ctx).await,
            DfStatement::RevokePrivilege(v) => v.analyze(ctx).await,
            DfStatement::RevokeRole(v) => v.analyze(ctx).await,
            DfStatement::DropUser(v) => v.analyze(ctx).await,
            DfStatement::Call(v) => v.analyze(ctx).await,
            DfStatement::ShowFunctions(v) => v.analyze(ctx).await,
            DfStatement::CreateUDF(v) => v.analyze(ctx).await,
            DfStatement::DropUDF(v) => v.analyze(ctx).await,
            DfStatement::AlterUDF(v) => v.analyze(ctx).await,
            DfStatement::CreateRole(v) => v.analyze(ctx).await,
            DfStatement::DropRole(v) => v.analyze(ctx).await,
            DfStatement::ShowEngines(v) => v.analyze(ctx).await,
            DfStatement::CreateView(v) => v.analyze(ctx).await,
            DfStatement::AlterView(v) => v.analyze(ctx).await,
            DfStatement::DropView(v) => v.analyze(ctx).await,
            DfStatement::ShowTablesStatus(v) => v.analyze(ctx).await,
            // We will not add new statements in old planner anymore.
            // It's safe to capture all remaining statements and
            // forward them to the new planner.
            v => unreachable!("{v:?} should be forward to new planner"),
=======
            // We could never see old planner again.
            // Sad, but that's true.
            DfStatement::SeeYouAgain => {
                unreachable!("query should be forward to new planner")
            }
>>>>>>> 97e1bb22
        }
    }
}<|MERGE_RESOLUTION|>--- conflicted
+++ resolved
@@ -150,37 +150,11 @@
             DfStatement::Explain(v) => v.analyze(ctx).await,
             DfStatement::InsertQuery(v) => v.analyze(ctx).await,
             DfStatement::Delete(v) => v.analyze(ctx).await,
-<<<<<<< HEAD
-            DfStatement::SetVariable(v) => v.analyze(ctx).await,
-            DfStatement::ShowUsers(v) => v.analyze(ctx).await,
-            DfStatement::GrantPrivilege(v) => v.analyze(ctx).await,
-            DfStatement::GrantRole(v) => v.analyze(ctx).await,
-            DfStatement::RevokePrivilege(v) => v.analyze(ctx).await,
-            DfStatement::RevokeRole(v) => v.analyze(ctx).await,
-            DfStatement::DropUser(v) => v.analyze(ctx).await,
-            DfStatement::Call(v) => v.analyze(ctx).await,
-            DfStatement::ShowFunctions(v) => v.analyze(ctx).await,
-            DfStatement::CreateUDF(v) => v.analyze(ctx).await,
-            DfStatement::DropUDF(v) => v.analyze(ctx).await,
-            DfStatement::AlterUDF(v) => v.analyze(ctx).await,
-            DfStatement::CreateRole(v) => v.analyze(ctx).await,
-            DfStatement::DropRole(v) => v.analyze(ctx).await,
-            DfStatement::ShowEngines(v) => v.analyze(ctx).await,
-            DfStatement::CreateView(v) => v.analyze(ctx).await,
-            DfStatement::AlterView(v) => v.analyze(ctx).await,
-            DfStatement::DropView(v) => v.analyze(ctx).await,
-            DfStatement::ShowTablesStatus(v) => v.analyze(ctx).await,
-            // We will not add new statements in old planner anymore.
-            // It's safe to capture all remaining statements and
-            // forward them to the new planner.
-            v => unreachable!("{v:?} should be forward to new planner"),
-=======
             // We could never see old planner again.
             // Sad, but that's true.
             DfStatement::SeeYouAgain => {
                 unreachable!("query should be forward to new planner")
             }
->>>>>>> 97e1bb22
         }
     }
 }