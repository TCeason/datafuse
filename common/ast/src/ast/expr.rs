// Copyright 2021 Datafuse Labs.
//
// Licensed under the Apache License, Version 2.0 (the "License");
// you may not use this file except in compliance with the License.
// You may obtain a copy of the License at
//
//     http://www.apache.org/licenses/LICENSE-2.0
//
// Unless required by applicable law or agreed to in writing, software
// distributed under the License is distributed on an "AS IS" BASIS,
// WITHOUT WARRANTIES OR CONDITIONS OF ANY KIND, either express or implied.
// See the License for the specific language governing permissions and
// limitations under the License.

use std::fmt::Display;
use std::fmt::Formatter;

use common_datavalues::IntervalKind;

use crate::ast::write_comma_separated_list;
use crate::ast::write_period_separated_list;
use crate::ast::Identifier;
use crate::ast::Query;
use crate::parser::token::Token;

#[derive(Debug, Clone, PartialEq)]
pub enum Expr<'a> {
    /// Column reference, with indirection like `table.column`
    ColumnRef {
        span: &'a [Token<'a>],
        database: Option<Identifier<'a>>,
        table: Option<Identifier<'a>>,
        column: Identifier<'a>,
    },
    /// `IS [ NOT ] NULL` expression
    IsNull {
        span: &'a [Token<'a>],
        expr: Box<Expr<'a>>,
        not: bool,
    },
    /// `[ NOT ] IN (expr, ...)`
    InList {
        span: &'a [Token<'a>],
        expr: Box<Expr<'a>>,
        list: Vec<Expr<'a>>,
        not: bool,
    },
    /// `[ NOT ] IN (SELECT ...)`
    InSubquery {
        span: &'a [Token<'a>],
        expr: Box<Expr<'a>>,
        subquery: Box<Query<'a>>,
        not: bool,
    },
    /// `BETWEEN ... AND ...`
    Between {
        span: &'a [Token<'a>],
        expr: Box<Expr<'a>>,
        low: Box<Expr<'a>>,
        high: Box<Expr<'a>>,
        not: bool,
    },
    /// Binary operation
    BinaryOp {
        span: &'a [Token<'a>],
        op: BinaryOperator,
        left: Box<Expr<'a>>,
        right: Box<Expr<'a>>,
    },
    /// Unary operation
    UnaryOp {
        span: &'a [Token<'a>],
        op: UnaryOperator,
        expr: Box<Expr<'a>>,
    },
    /// `CAST` expression, like `CAST(expr AS target_type)`
    Cast {
        span: &'a [Token<'a>],
        expr: Box<Expr<'a>>,
        target_type: TypeName,
        pg_style: bool,
    },
    /// `TRY_CAST` expression`
    TryCast {
        span: &'a [Token<'a>],
        expr: Box<Expr<'a>>,
        target_type: TypeName,
    },
    /// EXTRACT(IntervalKind FROM <expr>)
    Extract {
        span: &'a [Token<'a>],
        kind: IntervalKind,
        expr: Box<Expr<'a>>,
    },
    /// POSITION(<expr> IN <expr>)
    Position {
        span: &'a [Token<'a>],
        substr_expr: Box<Expr<'a>>,
        str_expr: Box<Expr<'a>>,
    },
    /// SUBSTRING(<expr> [FROM <expr>] [FOR <expr>])
    Substring {
        span: &'a [Token<'a>],
        expr: Box<Expr<'a>>,
        substring_from: Option<Box<Expr<'a>>>,
        substring_for: Option<Box<Expr<'a>>>,
    },
    /// TRIM([[BOTH | LEADING | TRAILING] <expr> FROM] <expr>)
    /// Or
    /// TRIM(<expr>)
    Trim {
        span: &'a [Token<'a>],
        expr: Box<Expr<'a>>,
        // ([BOTH | LEADING | TRAILING], <expr>)
        trim_where: Option<(TrimWhere, Box<Expr<'a>>)>,
    },
    /// A literal value, such as string, number, date or NULL
    Literal { span: &'a [Token<'a>], lit: Literal },
    /// `COUNT(*)` expression
    CountAll { span: &'a [Token<'a>] },
    /// `(foo, bar)`
    Tuple {
        span: &'a [Token<'a>],
        exprs: Vec<Expr<'a>>,
    },
    /// Scalar function call
    FunctionCall {
        span: &'a [Token<'a>],
        /// Set to true if the function is aggregate function with `DISTINCT`, like `COUNT(DISTINCT a)`
        distinct: bool,
        name: Identifier<'a>,
        args: Vec<Expr<'a>>,
        params: Vec<Literal>,
    },
    /// `CASE ... WHEN ... ELSE ...` expression
    Case {
        span: &'a [Token<'a>],
        operand: Option<Box<Expr<'a>>>,
        conditions: Vec<Expr<'a>>,
        results: Vec<Expr<'a>>,
        else_result: Option<Box<Expr<'a>>>,
    },
    /// `EXISTS` expression
    Exists {
        span: &'a [Token<'a>],
        /// Indicate if this is a `NOT EXISTS`
        not: bool,
        subquery: Box<Query<'a>>,
    },
    /// Scalar subquery, which will only return a single row with a single column.
    Subquery {
        span: &'a [Token<'a>],
        subquery: Box<Query<'a>>,
    },
    /// Access elements of `Array`, `Object` and `Variant` by index or key, like `arr[0]`, or `obj:k1`
    MapAccess {
        span: &'a [Token<'a>],
        expr: Box<Expr<'a>>,
        accessor: MapAccessor<'a>,
    },
    /// The `Array` expr
    Array {
        span: &'a [Token<'a>],
        exprs: Vec<Expr<'a>>,
    },
    /// The `Interval 1 DAY` expr
    Interval {
        span: &'a [Token<'a>],
        expr: Box<Expr<'a>>,
        unit: IntervalKind,
    },
    DateAdd {
        span: &'a [Token<'a>],
        date: Box<Expr<'a>>,
        interval: Box<Expr<'a>>,
        unit: IntervalKind,
    },
    DateSub {
        span: &'a [Token<'a>],
        date: Box<Expr<'a>>,
        interval: Box<Expr<'a>>,
        unit: IntervalKind,
    },
    /// NULLIF(<expr>, <expr>)
    NullIf {
        span: &'a [Token<'a>],
        expr1: Box<Expr<'a>>,
        expr2: Box<Expr<'a>>,
    },
<<<<<<< HEAD
    // Coalesce(<expr>, <expr>, ...)
    Coalesce {
        span: &'a [Token<'a>],
        exprs: Vec<Expr<'a>>,
=======
    /// IFNULL(<expr>, <expr>)
    IfNull {
        span: &'a [Token<'a>],
        expr1: Box<Expr<'a>>,
        expr2: Box<Expr<'a>>,
>>>>>>> c6e3530f
    },
}

#[derive(Debug, Clone, PartialEq)]
pub enum Literal {
    Integer(u64),
    Float(f64),
    BigInt { lit: String, is_hex: bool },
    // Quoted string literal value
    String(String),
    Boolean(bool),
    CurrentTimestamp,
    Null,
}

/// The display style for a map access expression
#[derive(Debug, Clone, PartialEq)]
pub enum MapAccessor<'a> {
    /// `[0][1]`
    Bracket { key: Literal },
    /// `.a.b`
    Period { key: Identifier<'a> },
    /// `:a:b`
    Colon { key: Identifier<'a> },
}

#[derive(Debug, Clone, PartialEq)]
pub enum TypeName {
    Boolean,
    UInt8,
    UInt16,
    UInt32,
    UInt64,
    Int8,
    Int16,
    Int32,
    Int64,
    Float32,
    Float64,
    Date,
    DateTime { precision: Option<u64> },
    Timestamp,
    String,
    Array { item_type: Option<Box<TypeName>> },
    Object,
    Variant,
}

#[derive(Debug, Clone, PartialEq)]
pub enum TrimWhere {
    Both,
    Leading,
    Trailing,
}

#[derive(Debug, Clone, PartialEq)]
pub enum BinaryOperator {
    Plus,
    Minus,
    Multiply,
    Div,
    Divide,
    Modulo,
    StringConcat,
    // `>` operator
    Gt,
    // `<` operator
    Lt,
    // `>=` operator
    Gte,
    // `<=` operator
    Lte,
    Eq,
    NotEq,
    And,
    Or,
    Xor,
    Like,
    NotLike,
    Regexp,
    RLike,
    NotRegexp,
    NotRLike,
    BitwiseOr,
    BitwiseAnd,
    BitwiseXor,
}

#[derive(Debug, Clone, PartialEq)]
pub enum UnaryOperator {
    Plus,
    Minus,
    Not,
}

impl<'a> Expr<'a> {
    pub fn span(&self) -> &'a [Token<'a>] {
        match self {
            Expr::ColumnRef { span, .. } => span,
            Expr::IsNull { span, .. } => span,
            Expr::InList { span, .. } => span,
            Expr::InSubquery { span, .. } => span,
            Expr::Between { span, .. } => span,
            Expr::BinaryOp { span, .. } => span,
            Expr::UnaryOp { span, .. } => span,
            Expr::Cast { span, .. } => span,
            Expr::TryCast { span, .. } => span,
            Expr::Extract { span, .. } => span,
            Expr::Position { span, .. } => span,
            Expr::Substring { span, .. } => span,
            Expr::Trim { span, .. } => span,
            Expr::Literal { span, .. } => span,
            Expr::CountAll { span } => span,
            Expr::Tuple { span, .. } => span,
            Expr::FunctionCall { span, .. } => span,
            Expr::Case { span, .. } => span,
            Expr::Exists { span, .. } => span,
            Expr::Subquery { span, .. } => span,
            Expr::MapAccess { span, .. } => span,
            Expr::Array { span, .. } => span,
            Expr::Interval { span, .. } => span,
            Expr::DateAdd { span, .. } => span,
            Expr::DateSub { span, .. } => span,
            Expr::NullIf { span, .. } => span,
<<<<<<< HEAD
            Expr::Coalesce { span, .. } => span,
=======
            Expr::IfNull { span, .. } => span,
>>>>>>> c6e3530f
        }
    }
}

impl Display for UnaryOperator {
    fn fmt(&self, f: &mut Formatter<'_>) -> std::fmt::Result {
        match self {
            UnaryOperator::Plus => {
                write!(f, "+")
            }
            UnaryOperator::Minus => {
                write!(f, "-")
            }
            UnaryOperator::Not => {
                write!(f, "NOT")
            }
        }
    }
}

impl Display for BinaryOperator {
    fn fmt(&self, f: &mut Formatter<'_>) -> std::fmt::Result {
        match self {
            BinaryOperator::Plus => {
                write!(f, "+")
            }
            BinaryOperator::Minus => {
                write!(f, "-")
            }
            BinaryOperator::Multiply => {
                write!(f, "*")
            }
            BinaryOperator::Div => {
                write!(f, "DIV")
            }
            BinaryOperator::Divide => {
                write!(f, "/")
            }
            BinaryOperator::Modulo => {
                write!(f, "%")
            }
            BinaryOperator::StringConcat => {
                write!(f, "||")
            }
            BinaryOperator::Gt => {
                write!(f, ">")
            }
            BinaryOperator::Lt => {
                write!(f, "<")
            }
            BinaryOperator::Gte => {
                write!(f, ">=")
            }
            BinaryOperator::Lte => {
                write!(f, "<=")
            }
            BinaryOperator::Eq => {
                write!(f, "=")
            }
            BinaryOperator::NotEq => {
                write!(f, "<>")
            }
            BinaryOperator::And => {
                write!(f, "AND")
            }
            BinaryOperator::Or => {
                write!(f, "OR")
            }
            BinaryOperator::Xor => {
                write!(f, "XOR")
            }
            BinaryOperator::Like => {
                write!(f, "LIKE")
            }
            BinaryOperator::NotLike => {
                write!(f, "NOT LIKE")
            }
            BinaryOperator::Regexp => {
                write!(f, "REGEXP")
            }
            BinaryOperator::RLike => {
                write!(f, "RLIKE")
            }
            BinaryOperator::NotRegexp => {
                write!(f, "NOT REGEXP")
            }
            BinaryOperator::NotRLike => {
                write!(f, "NOT RLIKE")
            }
            BinaryOperator::BitwiseOr => {
                write!(f, "|")
            }
            BinaryOperator::BitwiseAnd => {
                write!(f, "&")
            }
            BinaryOperator::BitwiseXor => {
                write!(f, "^")
            }
        }
    }
}

impl Display for TypeName {
    fn fmt(&self, f: &mut Formatter<'_>) -> std::fmt::Result {
        match self {
            TypeName::Boolean => {
                write!(f, "BOOLEAN")?;
            }
            TypeName::UInt8 => {
                write!(f, "UInt8")?;
            }
            TypeName::UInt16 => {
                write!(f, "UInt16")?;
            }
            TypeName::UInt32 => {
                write!(f, "UInt32")?;
            }
            TypeName::UInt64 => {
                write!(f, "UInt64")?;
            }
            TypeName::Int8 => {
                write!(f, "Int8")?;
            }
            TypeName::Int16 => {
                write!(f, "Int16")?;
            }
            TypeName::Int32 => {
                write!(f, "Int32")?;
            }
            TypeName::Int64 => {
                write!(f, "Int64")?;
            }
            TypeName::Float32 => {
                write!(f, "Float32")?;
            }
            TypeName::Float64 => {
                write!(f, "Float64")?;
            }
            TypeName::Date => {
                write!(f, "DATE")?;
            }
            TypeName::DateTime { precision } => {
                write!(f, "DATETIME")?;
                if let Some(precision) = precision {
                    write!(f, "({})", *precision)?;
                }
            }
            TypeName::Timestamp => {
                write!(f, "TIMESTAMP")?;
            }
            TypeName::String => {
                write!(f, "STRING")?;
            }
            TypeName::Array { item_type } => {
                write!(f, "ARRAY")?;
                if let Some(item_type) = item_type {
                    write!(f, "({})", *item_type)?;
                }
            }
            TypeName::Object => {
                write!(f, "OBJECT")?;
            }
            TypeName::Variant => {
                write!(f, "VARIANT")?;
            }
        }
        Ok(())
    }
}

impl Display for TrimWhere {
    fn fmt(&self, f: &mut Formatter) -> std::fmt::Result {
        f.write_str(match self {
            TrimWhere::Both => "BOTH",
            TrimWhere::Leading => "LEADING",
            TrimWhere::Trailing => "TRAILING",
        })
    }
}

impl Display for Literal {
    fn fmt(&self, f: &mut Formatter<'_>) -> std::fmt::Result {
        match self {
            Literal::Integer(val) => {
                write!(f, "{val}")
            }
            Literal::Float(val) => {
                write!(f, "{val}")
            }
            Literal::BigInt { lit, is_hex } => {
                if *is_hex {
                    write!(f, "0x")?;
                }
                write!(f, "{lit}")
            }
            Literal::String(val) => {
                write!(f, "\'{val}\'")
            }
            Literal::Boolean(val) => {
                if *val {
                    write!(f, "TRUE")
                } else {
                    write!(f, "FALSE")
                }
            }
            Literal::CurrentTimestamp => {
                write!(f, "CURRENT_TIMESTAMP")
            }
            Literal::Null => {
                write!(f, "NULL")
            }
        }
    }
}

impl<'a> Display for Expr<'a> {
    fn fmt(&self, f: &mut Formatter<'_>) -> std::fmt::Result {
        match self {
            Expr::ColumnRef {
                database,
                table,
                column,
                ..
            } => {
                if f.alternate() {
                    write!(f, "{}", column.name)?;
                } else {
                    write_period_separated_list(
                        f,
                        database.iter().chain(table).chain(Some(column)),
                    )?;
                }
            }
            Expr::IsNull { expr, not, .. } => {
                write!(f, "{expr} IS")?;
                if *not {
                    write!(f, " NOT")?;
                }
                write!(f, " NULL")?;
            }
            Expr::InList {
                expr, list, not, ..
            } => {
                write!(f, "{expr}")?;
                if *not {
                    write!(f, " NOT")?;
                }
                write!(f, " IN(")?;
                write_comma_separated_list(f, list)?;
                write!(f, ")")?;
            }
            Expr::InSubquery {
                expr,
                subquery,
                not,
                ..
            } => {
                write!(f, "{expr}")?;
                if *not {
                    write!(f, " NOT")?;
                }
                write!(f, " IN({subquery})")?;
            }
            Expr::Between {
                expr,
                low,
                high,
                not,
                ..
            } => {
                write!(f, "{expr}")?;
                if *not {
                    write!(f, " NOT")?;
                }
                write!(f, " BETWEEN {low} AND {high}")?;
            }
            Expr::UnaryOp { op, expr, .. } => {
                write!(f, "{op} {expr}")?;
            }
            Expr::BinaryOp {
                op, left, right, ..
            } => {
                write!(f, "{left} {op} {right}")?;
            }
            Expr::Cast {
                expr,
                target_type,
                pg_style,
                ..
            } => {
                if *pg_style {
                    write!(f, "{expr}::{target_type}")?;
                } else {
                    write!(f, "CAST({expr} AS {target_type})")?;
                }
            }
            Expr::TryCast {
                expr, target_type, ..
            } => {
                write!(f, "TRY_CAST({expr} AS {target_type})")?;
            }
            Expr::Extract {
                kind: field, expr, ..
            } => {
                write!(f, "EXTRACT({field} FROM {expr})")?;
            }
            Expr::Position {
                substr_expr,
                str_expr,
                ..
            } => {
                write!(f, "POSITION({substr_expr} IN {str_expr})")?;
            }
            Expr::Substring {
                expr,
                substring_from,
                substring_for,
                ..
            } => {
                write!(f, "SUBSTRING({expr}")?;
                if let Some(substring_from) = substring_from {
                    write!(f, " FROM {substring_from}")?;
                }
                if let Some(substring_for) = substring_for {
                    write!(f, " FOR {substring_for}")?;
                }
                write!(f, ")")?;
            }
            Expr::Trim {
                expr, trim_where, ..
            } => {
                write!(f, "TRIM(")?;
                if let Some((trim_where, trim_str)) = trim_where {
                    write!(f, "{trim_where} {trim_str} FROM ")?;
                }
                write!(f, "{expr})")?;
            }
            Expr::Literal { lit, .. } => {
                write!(f, "{lit}")?;
            }
            Expr::CountAll { .. } => {
                write!(f, "COUNT(*)")?;
            }
            Expr::Tuple { exprs, .. } => {
                write!(f, "(")?;
                write_comma_separated_list(f, exprs)?;
                if exprs.len() == 1 {
                    write!(f, ",")?;
                }
                write!(f, ")")?;
            }
            Expr::FunctionCall {
                distinct,
                name,
                args,
                params,
                ..
            } => {
                write!(f, "{name}")?;
                if !params.is_empty() {
                    write!(f, "(")?;
                    write_comma_separated_list(f, params)?;
                    write!(f, ")")?;
                }
                write!(f, "(")?;
                if *distinct {
                    write!(f, "DISTINCT ")?;
                }
                write_comma_separated_list(f, args)?;
                write!(f, ")")?;
            }
            Expr::Case {
                operand,
                conditions,
                results,
                else_result,
                ..
            } => {
                write!(f, "CASE")?;
                if let Some(op) = operand {
                    write!(f, " {op} ")?;
                }
                for (cond, res) in conditions.iter().zip(results) {
                    write!(f, " WHEN {cond} THEN {res}")?;
                }
                if let Some(el) = else_result {
                    write!(f, " ELSE {el}")?;
                }
                write!(f, " END")?;
            }
            Expr::Exists { subquery, .. } => {
                write!(f, "EXITS ({subquery})")?;
            }
            Expr::Subquery { subquery, .. } => {
                write!(f, "({subquery})")?;
            }
            Expr::MapAccess { expr, accessor, .. } => {
                write!(f, "{}", expr)?;
                match accessor {
                    MapAccessor::Bracket { key } => write!(f, "[{key}]")?,
                    MapAccessor::Period { key } => write!(f, ".{key}")?,
                    MapAccessor::Colon { key } => write!(f, ":{key}")?,
                }
            }
            Expr::Array { exprs, .. } => {
                write!(f, "[")?;
                write_comma_separated_list(f, exprs)?;
                write!(f, "]")?;
            }
            Expr::Interval { expr, unit, .. } => {
                write!(f, "INTERVAL {expr} {unit}")?;
            }
            Expr::DateAdd {
                date,
                interval,
                unit,
                ..
            } => {
                write!(f, "DATE_ADD({date}, INTERVAL {interval} {unit})")?;
            }
            Expr::DateSub {
                date,
                interval,
                unit,
                ..
            } => {
                write!(f, "DATE_SUB({date}, INTERVAL {interval} {unit})")?;
            }
            Expr::NullIf { expr1, expr2, .. } => {
                write!(f, "NULLIF({expr1}, {expr2})")?;
            }
<<<<<<< HEAD
            Expr::Coalesce { exprs, ..} => {
                write!(f, "coalesce(")?;
                write_comma_separated_list(f, exprs)?;
                write!(f, ")")?;
=======
            Expr::IfNull { expr1, expr2, .. } => {
                write!(f, "IFNULL({expr1}, {expr2})")?;
>>>>>>> c6e3530f
            }
        }

        Ok(())
    }
}<|MERGE_RESOLUTION|>--- conflicted
+++ resolved
@@ -187,18 +187,16 @@
         expr1: Box<Expr<'a>>,
         expr2: Box<Expr<'a>>,
     },
-<<<<<<< HEAD
     // Coalesce(<expr>, <expr>, ...)
     Coalesce {
         span: &'a [Token<'a>],
         exprs: Vec<Expr<'a>>,
-=======
+    },
     /// IFNULL(<expr>, <expr>)
     IfNull {
         span: &'a [Token<'a>],
         expr1: Box<Expr<'a>>,
         expr2: Box<Expr<'a>>,
->>>>>>> c6e3530f
     },
 }
 
@@ -323,11 +321,8 @@
             Expr::DateAdd { span, .. } => span,
             Expr::DateSub { span, .. } => span,
             Expr::NullIf { span, .. } => span,
-<<<<<<< HEAD
             Expr::Coalesce { span, .. } => span,
-=======
             Expr::IfNull { span, .. } => span,
->>>>>>> c6e3530f
         }
     }
 }
@@ -759,15 +754,13 @@
             Expr::NullIf { expr1, expr2, .. } => {
                 write!(f, "NULLIF({expr1}, {expr2})")?;
             }
-<<<<<<< HEAD
-            Expr::Coalesce { exprs, ..} => {
-                write!(f, "coalesce(")?;
+            Expr::Coalesce { exprs, .. } => {
+                write!(f, "COALESCE(")?;
                 write_comma_separated_list(f, exprs)?;
                 write!(f, ")")?;
-=======
+            }
             Expr::IfNull { expr1, expr2, .. } => {
                 write!(f, "IFNULL({expr1}, {expr2})")?;
->>>>>>> c6e3530f
             }
         }
 
