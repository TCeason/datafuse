--- conflicted
+++ resolved
@@ -821,30 +821,6 @@
                 }) = predicate
                 {
                     if op == &ComparisonOp::Equal {
-<<<<<<< HEAD
-                        if let Scalar::BoundColumnRef(BoundColumnRef {
-                            column: left_column,
-                        }) = &**left
-                        {
-                            if let Scalar::BoundColumnRef(BoundColumnRef {
-                                column: right_column,
-                            }) = &**right
-                            {
-                                if correlated_columns.contains(&left_column.index)
-                                    && !correlated_columns.contains(&right_column.index)
-                                {
-                                    self.derived_columns
-                                        .insert(left_column.index, right_column.index);
-                                }
-                                if !correlated_columns.contains(&left_column.index)
-                                    && correlated_columns.contains(&right_column.index)
-                                {
-                                    self.derived_columns
-                                        .insert(right_column.index, left_column.index);
-                                }
-                                return true;
-                            }
-=======
                         if let (Scalar::BoundColumnRef(left), Scalar::BoundColumnRef(right)) =
                             (&**left, &**right)
                         {
@@ -861,7 +837,6 @@
                                     .insert(right.column.index, left.column.index);
                             }
                             return true;
->>>>>>> fa0b5e98
                         }
                     }
                 }
