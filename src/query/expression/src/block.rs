// Copyright 2022 Datafuse Labs.
//
// Licensed under the Apache License, Version 2.0 (the "License");
// you may not use this file except in compliance with the License.
// You may obtain a copy of the License at
//
//     http://www.apache.org/licenses/LICENSE-2.0
//
// Unless required by applicable law or agreed to in writing, software
// distributed under the License is distributed on an "AS IS" BASIS,
// WITHOUT WARRANTIES OR CONDITIONS OF ANY KIND, either express or implied.
// See the License for the specific language governing permissions and
// limitations under the License.

use std::any::Any;
use std::collections::HashSet;
use std::fmt::Debug;
use std::ops::Range;

use common_arrow::arrow::array::Array;
use common_arrow::arrow::chunk::Chunk as ArrowChunk;
use common_arrow::ArrayRef;
use common_exception::ErrorCode;
use common_exception::Result;

use crate::schema::DataSchema;
use crate::types::AnyType;
use crate::types::DataType;
use crate::Column;
use crate::ColumnBuilder;
use crate::DataSchemaRef;
use crate::Domain;
use crate::Scalar;
use crate::TableSchemaRef;
use crate::Value;

pub type SendableDataBlockStream =
    std::pin::Pin<Box<dyn futures::stream::Stream<Item = Result<DataBlock>> + Send>>;
pub type BlockMetaInfoPtr = Box<dyn BlockMetaInfo>;

/// DataBlock is a lightweight container for a group of columns.
#[derive(Clone)]
pub struct DataBlock {
    columns: Vec<BlockEntry>,
    num_rows: usize,
    meta: Option<BlockMetaInfoPtr>,
}

#[derive(Clone, Debug)]
pub struct BlockEntry {
    pub data_type: DataType,
    pub value: Value<AnyType>,
}

#[typetag::serde(tag = "type")]
pub trait BlockMetaInfo: Debug + Send + Sync + 'static {
    fn as_any(&self) -> &dyn Any;
<<<<<<< HEAD
    fn as_mut_any(&mut self) -> &mut dyn Any;
=======

>>>>>>> a66e33ae
    #[allow(clippy::borrowed_box)]
    fn equals(&self, info: &Box<dyn BlockMetaInfo>) -> bool;

    fn clone_self(&self) -> Box<dyn BlockMetaInfo>;
}

pub trait BlockMetaInfoDowncast: Sized {
    fn downcast_from(boxed: BlockMetaInfoPtr) -> Option<Self>;

    fn downcast_ref_from(boxed: &BlockMetaInfoPtr) -> Option<&Self>;
}

impl<T: BlockMetaInfo> BlockMetaInfoDowncast for T {
    fn downcast_from(boxed: BlockMetaInfoPtr) -> Option<Self> {
        if boxed.as_any().is::<T>() {
            unsafe {
                // SAFETY: `is` ensures this type cast is correct
                let raw_ptr = Box::into_raw(boxed) as *const dyn BlockMetaInfo;
                return Some(std::ptr::read(raw_ptr as *const Self));
            }
        }

        None
    }

    fn downcast_ref_from(boxed: &BlockMetaInfoPtr) -> Option<&Self> {
        if boxed.as_any().is::<T>() {
            unsafe {
                // SAFETY: `is` ensures this type cast is correct
                let unboxed = boxed.as_ref();
                return Some(&*(unboxed as *const dyn BlockMetaInfo as *const Self));
            }
        }

        None
    }
}

impl DataBlock {
    #[inline]
    pub fn new(columns: Vec<BlockEntry>, num_rows: usize) -> Self {
        DataBlock::new_with_meta(columns, num_rows, None)
    }

    #[inline]
    pub fn new_with_meta(
        columns: Vec<BlockEntry>,
        num_rows: usize,
        meta: Option<BlockMetaInfoPtr>,
    ) -> Self {
        debug_assert!(columns.iter().all(|entry| match &entry.value {
            Value::Scalar(_) => true,
            Value::Column(c) => c.len() == num_rows && c.data_type() == entry.data_type,
        }));

        Self {
            columns,
            num_rows,
            meta,
        }
    }

    #[inline]
    pub fn new_from_columns(columns: Vec<Column>) -> Self {
        assert!(!columns.is_empty());
        let num_rows = columns[0].len();
        debug_assert!(columns.iter().all(|c| c.len() == num_rows));

        let columns = columns
            .into_iter()
            .map(|col| BlockEntry {
                data_type: col.data_type(),
                value: Value::Column(col),
            })
            .collect();

        DataBlock::new(columns, num_rows)
    }

    #[inline]
    pub fn empty() -> Self {
        DataBlock::new(vec![], 0)
    }

    #[inline]
    pub fn empty_with_schema(schema: DataSchemaRef) -> Self {
        let columns = schema
            .fields()
            .iter()
            .map(|f| {
                let builder = ColumnBuilder::with_capacity(f.data_type(), 0);
                let col = builder.build();
                BlockEntry {
                    data_type: f.data_type().clone(),
                    value: Value::Column(col),
                }
            })
            .collect();
        DataBlock::new(columns, 0)
    }

    #[inline]
    pub fn empty_with_meta(meta: BlockMetaInfoPtr) -> Self {
        DataBlock::new_with_meta(vec![], 0, Some(meta))
    }

    #[inline]
    pub fn take_meta(&mut self) -> Option<BlockMetaInfoPtr> {
        self.meta.take()
    }

    #[inline]
    pub fn columns(&self) -> &[BlockEntry] {
        &self.columns
    }

    #[inline]
    pub fn get_by_offset(&self, offset: usize) -> &BlockEntry {
        &self.columns[offset]
    }

    #[inline]
    pub fn num_rows(&self) -> usize {
        self.num_rows
    }

    #[inline]
    pub fn num_columns(&self) -> usize {
        self.columns.len()
    }

    #[inline]
    pub fn is_empty(&self) -> bool {
        self.num_rows() == 0
    }

    #[inline]
    pub fn domains(&self) -> Vec<Domain> {
        self.columns
            .iter()
            .map(|entry| entry.value.as_ref().domain(&entry.data_type))
            .collect()
    }

    #[inline]
    pub fn memory_size(&self) -> usize {
        self.columns().iter().map(|entry| entry.memory_size()).sum()
    }

    pub fn convert_to_full(&self) -> Self {
        let columns = self
            .columns()
            .iter()
            .map(|entry| match &entry.value {
                Value::Scalar(s) => {
                    let builder =
                        ColumnBuilder::repeat(&s.as_ref(), self.num_rows, &entry.data_type);
                    let col = builder.build();
                    BlockEntry {
                        data_type: entry.data_type.clone(),
                        value: Value::Column(col),
                    }
                }
                Value::Column(c) => BlockEntry {
                    data_type: entry.data_type.clone(),
                    value: Value::Column(c.clone()),
                },
            })
            .collect();
        Self {
            columns,
            num_rows: self.num_rows,
            meta: self.meta.clone(),
        }
    }

    pub fn slice(&self, range: Range<usize>) -> Self {
        let columns = self
            .columns()
            .iter()
            .map(|entry| match &entry.value {
                Value::Scalar(s) => BlockEntry {
                    data_type: entry.data_type.clone(),
                    value: Value::Scalar(s.clone()),
                },
                Value::Column(c) => BlockEntry {
                    data_type: entry.data_type.clone(),
                    value: Value::Column(c.slice(range.clone())),
                },
            })
            .collect();
        Self {
            columns,
            num_rows: range.end - range.start,
            meta: self.meta.clone(),
        }
    }

    #[inline]
    pub fn add_column(&mut self, entry: BlockEntry) {
        #[cfg(debug_assertions)]
        if let Value::Column(col) = &entry.value {
            assert_eq!(self.num_rows, col.len());
            assert_eq!(col.data_type(), entry.data_type);
        }
        self.columns.push(entry);
    }

    #[inline]
    pub fn pop_columns(self, num: usize) -> Result<Self> {
        let mut columns = self.columns.clone();
        let len = columns.len();

        for _ in 0..num.min(len) {
            columns.pop().unwrap();
        }

        Ok(Self {
            columns,
            num_rows: self.num_rows,
            meta: self.meta,
        })
    }

    /// Resort the columns according to the schema.
    #[inline]
    pub fn resort(self, src_schema: &DataSchema, dest_schema: &DataSchema) -> Result<Self> {
        let columns = dest_schema
            .fields()
            .iter()
            .map(|dest_field| {
                let src_offset = src_schema.index_of(dest_field.name()).map_err(|_| {
                    let valid_fields: Vec<String> = src_schema
                        .fields()
                        .iter()
                        .map(|f| f.name().to_string())
                        .collect();
                    ErrorCode::BadArguments(format!(
                        "Unable to get field named \"{}\". Valid fields: {:?}",
                        dest_field.name(),
                        valid_fields
                    ))
                })?;
                Ok(self.get_by_offset(src_offset).clone())
            })
            .collect::<Result<Vec<_>>>()?;

        Ok(Self {
            columns,
            num_rows: self.num_rows,
            meta: self.meta,
        })
    }

    #[inline]
    pub fn add_meta(self, meta: Option<BlockMetaInfoPtr>) -> Result<Self> {
        if self.meta.is_some() {
            return Err(ErrorCode::Internal(
                "Internal error, block meta data is set twice.",
            ));
        }

        Ok(Self {
            columns: self.columns.clone(),
            num_rows: self.num_rows,
            meta,
        })
    }

    #[inline]
    pub fn get_meta(&self) -> Option<&BlockMetaInfoPtr> {
        self.meta.as_ref()
    }

    #[inline]
    pub fn get_meta_owned(self) -> Option<BlockMetaInfoPtr> {
        self.meta
    }

    pub fn from_arrow_chunk<A: AsRef<dyn Array>>(
        arrow_chunk: &ArrowChunk<A>,
        schema: &DataSchema,
    ) -> Result<Self> {
        let cols = schema
            .fields
            .iter()
            .zip(arrow_chunk.arrays())
            .map(|(field, col)| {
                Ok(BlockEntry {
                    data_type: field.data_type().clone(),
                    value: Value::Column(Column::from_arrow(col.as_ref(), field.data_type())),
                })
            })
            .collect::<Result<_>>()?;

        Ok(DataBlock::new(cols, arrow_chunk.len()))
    }

    pub fn from_arrow_chunk_with_types<A: AsRef<dyn Array>>(
        arrow_chunk: &ArrowChunk<A>,
        data_types: &[DataType],
    ) -> Result<Self> {
        let cols = data_types
            .iter()
            .zip(arrow_chunk.arrays())
            .map(|(data_type, col)| {
                Ok(BlockEntry {
                    data_type: data_type.clone(),
                    value: Value::Column(Column::from_arrow(col.as_ref(), data_type)),
                })
            })
            .collect::<Result<_>>()?;

        Ok(DataBlock::new(cols, arrow_chunk.len()))
    }

    // If default_vals[i].is_some(), then DataBlock.column[i] = num_rows * default_vals[i].
    // Else, DataBlock.column[i] = chuck.column.
    // For example, Schema.field is [a,b,c] and default_vals is [Some("a"), None, Some("c")],
    // then the return block column will be ["a"*num_rows, chunk.column[0], "c"*num_rows].
    pub fn create_with_default_value_and_chunk<A: AsRef<dyn Array>>(
        schema: &DataSchema,
        chuck: &ArrowChunk<A>,
        default_vals: &[Option<Scalar>],
        num_rows: usize,
    ) -> Result<DataBlock> {
        let mut chunk_idx: usize = 0;
        let schema_fields = schema.fields();
        let chunk_columns = chuck.arrays();

        let mut columns = Vec::with_capacity(default_vals.len());
        for (i, default_val) in default_vals.iter().enumerate() {
            let field = &schema_fields[i];
            let data_type = field.data_type();

            let column = match default_val {
                Some(default_val) => BlockEntry {
                    data_type: data_type.clone(),
                    value: Value::Scalar(default_val.to_owned()),
                },
                None => {
                    let chunk_column = &chunk_columns[chunk_idx];
                    chunk_idx += 1;
                    BlockEntry {
                        data_type: data_type.clone(),
                        value: Value::Column(Column::from_arrow(chunk_column.as_ref(), data_type)),
                    }
                }
            };

            columns.push(column);
        }

        Ok(DataBlock::new(columns, num_rows))
    }

    pub fn create_with_default_value(
        schema: &DataSchema,
        default_vals: &[Scalar],
        num_rows: usize,
    ) -> Result<DataBlock> {
        let default_opt_vals: Vec<Option<Scalar>> = default_vals
            .iter()
            .map(|default_val| Some(default_val.to_owned()))
            .collect();

        Self::create_with_default_value_and_chunk(
            schema,
            &ArrowChunk::<ArrayRef>::new(vec![]),
            &default_opt_vals[0..],
            num_rows,
        )
    }

    // If block_column_ids not contain schema.field[i].column_id,
    // then DataBlock.column[i] = num_rows * default_vals[i].
    // Else, DataBlock.column[i] = data_block.column.
    pub fn create_with_default_value_and_block(
        schema: &TableSchemaRef,
        data_block: &DataBlock,
        block_column_ids: &HashSet<u32>,
        default_vals: &[Scalar],
    ) -> Result<DataBlock> {
        let num_rows = data_block.num_rows();
        let mut new_data_block = DataBlock::empty();
        new_data_block.num_rows = num_rows;
        let mut data_block_columns_idx: usize = 0;
        let data_block_columns = data_block.columns();

        let schema_fields = schema.fields();
        let mut columns = Vec::with_capacity(default_vals.len());
        for (i, field) in schema_fields.iter().enumerate() {
            let column_id = field.column_id();
            let column = if !block_column_ids.contains(&column_id) {
                let default_val = &default_vals[i];
                let table_data_type = field.data_type();
                let data_type: DataType = table_data_type.into();
                BlockEntry {
                    data_type,
                    value: Value::Scalar(default_val.to_owned()),
                }
            } else {
                let chunk_column = &data_block_columns[data_block_columns_idx];
                data_block_columns_idx += 1;
                chunk_column.clone()
            };

            columns.push(column);
        }

        Ok(DataBlock::new(columns, num_rows))
    }
}

impl TryFrom<DataBlock> for ArrowChunk<ArrayRef> {
    type Error = ErrorCode;

    fn try_from(v: DataBlock) -> Result<ArrowChunk<ArrayRef>> {
        let arrays = v
            .convert_to_full()
            .columns()
            .iter()
            .map(|val| {
                let column = val.value.clone().into_column().unwrap();
                column.as_arrow()
            })
            .collect();

        Ok(ArrowChunk::try_new(arrays)?)
    }
}

impl BlockEntry {
    pub fn memory_size(&self) -> usize {
        match &self.value {
            Value::Scalar(s) => std::mem::size_of_val(&s),
            Value::Column(c) => c.memory_size(),
        }
    }
}

impl Eq for Box<dyn BlockMetaInfo> {}

impl PartialEq for Box<dyn BlockMetaInfo> {
    fn eq(&self, other: &Self) -> bool {
        let this_type_id = self.as_any().type_id();
        let other_type_id = other.as_any().type_id();

        match this_type_id == other_type_id {
            true => self.equals(other),
            false => false,
        }
    }
}

impl Clone for Box<dyn BlockMetaInfo> {
    fn clone(&self) -> Self {
        self.clone_self()
    }
}<|MERGE_RESOLUTION|>--- conflicted
+++ resolved
@@ -55,11 +55,7 @@
 #[typetag::serde(tag = "type")]
 pub trait BlockMetaInfo: Debug + Send + Sync + 'static {
     fn as_any(&self) -> &dyn Any;
-<<<<<<< HEAD
-    fn as_mut_any(&mut self) -> &mut dyn Any;
-=======
-
->>>>>>> a66e33ae
+
     #[allow(clippy::borrowed_box)]
     fn equals(&self, info: &Box<dyn BlockMetaInfo>) -> bool;
 
@@ -332,11 +328,6 @@
     #[inline]
     pub fn get_meta(&self) -> Option<&BlockMetaInfoPtr> {
         self.meta.as_ref()
-    }
-
-    #[inline]
-    pub fn get_meta_owned(self) -> Option<BlockMetaInfoPtr> {
-        self.meta
     }
 
     pub fn from_arrow_chunk<A: AsRef<dyn Array>>(
