// Copyright 2021 Datafuse Labs.
//
// Licensed under the Apache License, Version 2.0 (the "License");
// you may not use this file except in compliance with the License.
// You may obtain a copy of the License at
//
//     http://www.apache.org/licenses/LICENSE-2.0
//
// Unless required by applicable law or agreed to in writing, software
// distributed under the License is distributed on an "AS IS" BASIS,
// WITHOUT WARRANTIES OR CONDITIONS OF ANY KIND, either express or implied.
// See the License for the specific language governing permissions and
// limitations under the License.

#![allow(non_snake_case)]

use std::fmt::Debug;
use std::fmt::Display;
use std::fmt::Formatter;
use std::sync::Arc;

use backtrace::Backtrace;
use thiserror::Error;

#[derive(Clone)]
pub enum ErrorCodeBacktrace {
    Serialized(Arc<String>),
    Origin(Arc<Backtrace>),
}

impl ToString for ErrorCodeBacktrace {
    fn to_string(&self) -> String {
        match self {
            ErrorCodeBacktrace::Serialized(backtrace) => Arc::as_ref(backtrace).clone(),
            ErrorCodeBacktrace::Origin(backtrace) => {
                format!("{:?}", backtrace)
            }
        }
    }
}

#[derive(Error)]
pub struct ErrorCode {
    code: u16,
    display_text: String,
    // cause is only used to contain an `anyhow::Error`.
    // TODO: remove `cause` when we completely get rid of `anyhow::Error`.
    cause: Option<Box<dyn std::error::Error + Sync + Send>>,
    backtrace: Option<ErrorCodeBacktrace>,
}

impl ErrorCode {
    pub fn code(&self) -> u16 {
        self.code
    }

    pub fn message(&self) -> String {
        self.cause
            .as_ref()
            .map(|cause| format!("{}\n{:?}", self.display_text, cause))
            .unwrap_or_else(|| self.display_text.clone())
    }

    #[must_use]
    pub fn add_message(self, msg: impl AsRef<str>) -> Self {
        Self {
            code: self.code(),
            display_text: format!("{}\n{}", msg.as_ref(), self.display_text),
            cause: self.cause,
            backtrace: self.backtrace,
        }
    }

    #[must_use]
    pub fn add_message_back(self, msg: impl AsRef<str>) -> Self {
        Self {
            code: self.code(),
            display_text: format!("{}{}", self.display_text, msg.as_ref()),
            cause: self.cause,
            backtrace: self.backtrace,
        }
    }

    pub fn backtrace(&self) -> Option<ErrorCodeBacktrace> {
        self.backtrace.clone()
    }

    pub fn backtrace_str(&self) -> String {
        self.backtrace
            .as_ref()
            .map_or("".to_string(), |x| x.to_string())
    }
}

<<<<<<< HEAD
macro_rules! build_exceptions {
    ($($body:ident($code:expr)),*$(,)*) => {
            impl ErrorCode {
                $(
                pub fn $body(display_text: impl Into<String>) -> ErrorCode {
                    ErrorCode {
                        code: $code,
                        display_text: display_text.into(),
                        cause: None,
                        backtrace: Some(ErrorCodeBacktrace::Origin(Arc::new(Backtrace::new()))),
                    }
                }
                paste::item! {
                    pub fn [< $body:snake _ code >] ()  -> u16{
                        $code
                    }

                    pub fn [< $body  Code >] ()  -> u16{
                        $code
                    }
                }
                )*
            }
    }
}

build_exceptions! {
    Ok(0),
    UnknownTypeOfQuery(1),
    UnImplement(2),
    UnknownDatabase(3),
    UnknownSetting(4),
    SyntaxException(5),
    BadArguments(6),
    IllegalDataType(7),
    UnknownFunction(8),
    IllegalFunctionState(9),
    BadDataValueType(10),
    UnknownPlan(11),
    IllegalPipelineState(12),
    BadTransformType(13),
    IllegalTransformConnectionState(14),
    LogicalError(15),
    EmptyData(16),
    DataStructMissMatch(17),
    BadDataArrayLength(18),
    UnknownContextID(19),
    UnknownVariable(20),
    UnknownTableFunction(21),
    BadOption(22),
    CannotReadFile(23),
    ParquetError(24),
    UnknownTable(25),
    IllegalAggregateExp(26),
    UnknownAggregateFunction(27),
    NumberArgumentsNotMatch(28),
    NotFoundStream(29),
    EmptyDataFromServer(30),
    NotFoundLocalNode(31),
    PlanScheduleError(32),
    BadPlanInputs(33),
    DuplicateClusterNode(34),
    NotFoundClusterNode(35),
    BadAddressFormat(36),
    DnsParseError(37),
    CannotConnectNode(38),
    DuplicateGetStream(39),
    Timeout(40),
    TooManyUserConnections(41),
    AbortedSession(ABORT_SESSION),
    AbortedQuery(ABORT_QUERY),
    NotFoundSession(44),
    CannotListenerPort(45),
    BadBytes(46),
    InitPrometheusFailure(47),
    ScalarSubqueryBadRows(48),
    Overflow(49),
    InvalidMetaBinaryFormat(50),
    AuthenticateFailure(51),
    TLSConfigurationFailure(52),
    UnknownSession(53),
    UnexpectedError(54),
    DateTimeParseError(55),
    BadPredicateRows(56),
    SHA1CheckFailed(57),
    UnknownColumn(58),
    InvalidSourceFormat(59),
    StrParseError(60),
    IllegalGrant(61),
    PipelineAreadlyStarted(62),
    PipelineNotStarted(63),
    PipelineUnInitialized(64),

    SemanticError(100),

    // uncategorized
    UnexpectedResponseType(600),

    UnknownException(1000),
    TokioError(1001),

    // cache
    DiskCacheIOError(2000),
    DiskCacheFileTooLarge(2001),
    DiskCacheFileNotInCache(2002),
}

// Store errors
build_exceptions! {

    FileMetaNotFound(2001),
    FileDamaged(2002),

    // dfs node errors

    UnknownNode(2101),

    // meta service errors

    // meta service does not work.
    MetaServiceError(2201),
    // meta service is shut down.
    MetaServiceShutdown(2202),
    // meta service is unavailable for now.
    MetaServiceUnavailable(2203),

    // config errors

    InvalidConfig(2301),

    // meta store errors

    MetaStoreDamaged(2401),
    MetaStoreAlreadyExists(2402),
    MetaStoreNotFound(2403),

    ConcurrentSnapshotInstall(2404),
    IllegalSnapshot(2405),
    UnknownTableId(2406),
    TableVersionMissMatch(2407),
    UnknownDatabaseId(2408),

    // KVSrv server error

    MetaSrvError(2501),
    TransactionAbort(2502),
    TransactionError(2503),

    // FS error

    IllegalFileName(2601),

    // Store server error

    DatabendStoreError(2701),

    // TODO
    // We may need to separate front-end errors from API errors (and system errors?)
    // That may depend which components are using these error codes, and for what purposes,
    // let's figure it out latter.

    // user-api error codes
    UnknownUser(UNKNOWN_USER),
    UserAlreadyExists(3001),
    IllegalUserInfoFormat(3002),

    // meta-api error codes
    DatabaseAlreadyExists(4001),
    TableAlreadyExists(4003),
    IllegalMetaOperationArgument(4004),
    IllegalSchema(4005),
    IllegalMetaState(4006),
    MetaNodeInternalError(4007),
    TruncateTableFailedError(4008),
    CommitTableError(4009),

    // cluster error.
    ClusterUnknownNode(4058),
    ClusterNodeAlreadyExists(4059),

    // stage error.
    UnknownStage(4060),
    StageAlreadyExists(4061),
    IllegalStageInfoFormat(4062),

    // user defined function error.
    IllegalUDFFormat(4070),
    UnknownUDF(4071),
    UDFAlreadyExists(4072),
    IllegalUDFParams(4073),
    RegisterUDFError(4074),

    // storage-api error codes
    ReadFileError(5001),
    BrokenChannel(5002),

    // kv-api error codes
    UnknownKey(6000),


    // DAL error
    UnknownStorageSchemeName(7000),
    SecretKeyNotSet(7001),
    DalTransportError(7002),
    DalPathNotFound(7003),

    // datasource error
    DuplicatedTableEngineProvider(8000),
    UnknownDatabaseEngine(8001),
    UnknownTableEngine(8002),
    DuplicatedDatabaseEngineProvider(8003),

    // http query error
    HttpNotFound(9404),

    // network error
    NetworkRequestError(9001),
}
// General errors
build_exceptions! {

    // A task that already stopped and can not stop twice.
    AlreadyStarted(7101),

    // A task that already started and can not start twice.
    AlreadyStopped(7102),

    // Trying to cast to a invalid type
    InvalidCast(7201),
}

=======
>>>>>>> c54f06fc
pub type Result<T> = std::result::Result<T, ErrorCode>;

impl Debug for ErrorCode {
    fn fmt(&self, f: &mut Formatter<'_>) -> std::fmt::Result {
        write!(
            f,
            "Code: {}, displayText = {}.",
            self.code(),
            self.message(),
        )?;

        match self.backtrace.as_ref() {
            None => Ok(()), // no backtrace
            Some(backtrace) => {
                // TODO: Custom stack frame format for print
                match backtrace {
                    ErrorCodeBacktrace::Origin(backtrace) => write!(f, "\n\n{:?}", backtrace),
                    ErrorCodeBacktrace::Serialized(backtrace) => write!(f, "\n\n{:?}", backtrace),
                }
            }
        }
    }
}

impl Display for ErrorCode {
    fn fmt(&self, f: &mut Formatter<'_>) -> std::fmt::Result {
        write!(
            f,
            "Code: {}, displayText = {}.",
            self.code(),
            self.message(),
        )
    }
}

impl ErrorCode {
    pub fn from_std_error<T: std::error::Error>(error: T) -> Self {
        ErrorCode {
            code: 1002,
            display_text: format!("{}", error),
            cause: None,
            backtrace: Some(ErrorCodeBacktrace::Origin(Arc::new(Backtrace::new()))),
        }
    }

    pub fn create(
        code: u16,
        display_text: String,
        cause: Option<Box<dyn std::error::Error + Sync + Send>>,
        backtrace: Option<ErrorCodeBacktrace>,
    ) -> ErrorCode {
        ErrorCode {
            code,
            display_text,
            cause,
            backtrace,
        }
    }
}

/// Provides the `map_err_to_code` method for `Result`.
///
/// ```
/// use common_exception::ToErrorCode;
/// use common_exception::ErrorCode;
///
/// let x: std::result::Result<(), std::fmt::Error> = Err(std::fmt::Error {});
/// let y: common_exception::Result<()> =
///     x.map_err_to_code(ErrorCode::UnknownException, || 123);
///
/// assert_eq!(
///     "Code: 1067, displayText = 123, cause: an error occurred when formatting an argument.",
///     format!("{}", y.unwrap_err())
/// );
/// ```
pub trait ToErrorCode<T, E, CtxFn>
where E: Display + Send + Sync + 'static
{
    /// Wrap the error value with ErrorCode. It is lazily evaluated:
    /// only when an error does occur.
    ///
    /// `err_code_fn` is one of the ErrorCode builder function such as `ErrorCode::Ok`.
    /// `context_fn` builds display_text for the ErrorCode.
    fn map_err_to_code<ErrFn, D>(self, err_code_fn: ErrFn, context_fn: CtxFn) -> Result<T>
    where
        ErrFn: FnOnce(String) -> ErrorCode,
        D: Display,
        CtxFn: FnOnce() -> D;
}

impl<T, E, CtxFn> ToErrorCode<T, E, CtxFn> for std::result::Result<T, E>
where E: Display + Send + Sync + 'static
{
    fn map_err_to_code<ErrFn, D>(self, make_exception: ErrFn, context_fn: CtxFn) -> Result<T>
    where
        ErrFn: FnOnce(String) -> ErrorCode,
        D: Display,
        CtxFn: FnOnce() -> D,
    {
        self.map_err(|error| {
            let err_text = format!("{}, cause: {}", context_fn(), error);
            make_exception(err_text)
        })
    }
}

impl Clone for ErrorCode {
    fn clone(&self) -> Self {
        ErrorCode::create(self.code(), self.message(), None, self.backtrace())
    }
}<|MERGE_RESOLUTION|>--- conflicted
+++ resolved
@@ -92,240 +92,6 @@
     }
 }
 
-<<<<<<< HEAD
-macro_rules! build_exceptions {
-    ($($body:ident($code:expr)),*$(,)*) => {
-            impl ErrorCode {
-                $(
-                pub fn $body(display_text: impl Into<String>) -> ErrorCode {
-                    ErrorCode {
-                        code: $code,
-                        display_text: display_text.into(),
-                        cause: None,
-                        backtrace: Some(ErrorCodeBacktrace::Origin(Arc::new(Backtrace::new()))),
-                    }
-                }
-                paste::item! {
-                    pub fn [< $body:snake _ code >] ()  -> u16{
-                        $code
-                    }
-
-                    pub fn [< $body  Code >] ()  -> u16{
-                        $code
-                    }
-                }
-                )*
-            }
-    }
-}
-
-build_exceptions! {
-    Ok(0),
-    UnknownTypeOfQuery(1),
-    UnImplement(2),
-    UnknownDatabase(3),
-    UnknownSetting(4),
-    SyntaxException(5),
-    BadArguments(6),
-    IllegalDataType(7),
-    UnknownFunction(8),
-    IllegalFunctionState(9),
-    BadDataValueType(10),
-    UnknownPlan(11),
-    IllegalPipelineState(12),
-    BadTransformType(13),
-    IllegalTransformConnectionState(14),
-    LogicalError(15),
-    EmptyData(16),
-    DataStructMissMatch(17),
-    BadDataArrayLength(18),
-    UnknownContextID(19),
-    UnknownVariable(20),
-    UnknownTableFunction(21),
-    BadOption(22),
-    CannotReadFile(23),
-    ParquetError(24),
-    UnknownTable(25),
-    IllegalAggregateExp(26),
-    UnknownAggregateFunction(27),
-    NumberArgumentsNotMatch(28),
-    NotFoundStream(29),
-    EmptyDataFromServer(30),
-    NotFoundLocalNode(31),
-    PlanScheduleError(32),
-    BadPlanInputs(33),
-    DuplicateClusterNode(34),
-    NotFoundClusterNode(35),
-    BadAddressFormat(36),
-    DnsParseError(37),
-    CannotConnectNode(38),
-    DuplicateGetStream(39),
-    Timeout(40),
-    TooManyUserConnections(41),
-    AbortedSession(ABORT_SESSION),
-    AbortedQuery(ABORT_QUERY),
-    NotFoundSession(44),
-    CannotListenerPort(45),
-    BadBytes(46),
-    InitPrometheusFailure(47),
-    ScalarSubqueryBadRows(48),
-    Overflow(49),
-    InvalidMetaBinaryFormat(50),
-    AuthenticateFailure(51),
-    TLSConfigurationFailure(52),
-    UnknownSession(53),
-    UnexpectedError(54),
-    DateTimeParseError(55),
-    BadPredicateRows(56),
-    SHA1CheckFailed(57),
-    UnknownColumn(58),
-    InvalidSourceFormat(59),
-    StrParseError(60),
-    IllegalGrant(61),
-    PipelineAreadlyStarted(62),
-    PipelineNotStarted(63),
-    PipelineUnInitialized(64),
-
-    SemanticError(100),
-
-    // uncategorized
-    UnexpectedResponseType(600),
-
-    UnknownException(1000),
-    TokioError(1001),
-
-    // cache
-    DiskCacheIOError(2000),
-    DiskCacheFileTooLarge(2001),
-    DiskCacheFileNotInCache(2002),
-}
-
-// Store errors
-build_exceptions! {
-
-    FileMetaNotFound(2001),
-    FileDamaged(2002),
-
-    // dfs node errors
-
-    UnknownNode(2101),
-
-    // meta service errors
-
-    // meta service does not work.
-    MetaServiceError(2201),
-    // meta service is shut down.
-    MetaServiceShutdown(2202),
-    // meta service is unavailable for now.
-    MetaServiceUnavailable(2203),
-
-    // config errors
-
-    InvalidConfig(2301),
-
-    // meta store errors
-
-    MetaStoreDamaged(2401),
-    MetaStoreAlreadyExists(2402),
-    MetaStoreNotFound(2403),
-
-    ConcurrentSnapshotInstall(2404),
-    IllegalSnapshot(2405),
-    UnknownTableId(2406),
-    TableVersionMissMatch(2407),
-    UnknownDatabaseId(2408),
-
-    // KVSrv server error
-
-    MetaSrvError(2501),
-    TransactionAbort(2502),
-    TransactionError(2503),
-
-    // FS error
-
-    IllegalFileName(2601),
-
-    // Store server error
-
-    DatabendStoreError(2701),
-
-    // TODO
-    // We may need to separate front-end errors from API errors (and system errors?)
-    // That may depend which components are using these error codes, and for what purposes,
-    // let's figure it out latter.
-
-    // user-api error codes
-    UnknownUser(UNKNOWN_USER),
-    UserAlreadyExists(3001),
-    IllegalUserInfoFormat(3002),
-
-    // meta-api error codes
-    DatabaseAlreadyExists(4001),
-    TableAlreadyExists(4003),
-    IllegalMetaOperationArgument(4004),
-    IllegalSchema(4005),
-    IllegalMetaState(4006),
-    MetaNodeInternalError(4007),
-    TruncateTableFailedError(4008),
-    CommitTableError(4009),
-
-    // cluster error.
-    ClusterUnknownNode(4058),
-    ClusterNodeAlreadyExists(4059),
-
-    // stage error.
-    UnknownStage(4060),
-    StageAlreadyExists(4061),
-    IllegalStageInfoFormat(4062),
-
-    // user defined function error.
-    IllegalUDFFormat(4070),
-    UnknownUDF(4071),
-    UDFAlreadyExists(4072),
-    IllegalUDFParams(4073),
-    RegisterUDFError(4074),
-
-    // storage-api error codes
-    ReadFileError(5001),
-    BrokenChannel(5002),
-
-    // kv-api error codes
-    UnknownKey(6000),
-
-
-    // DAL error
-    UnknownStorageSchemeName(7000),
-    SecretKeyNotSet(7001),
-    DalTransportError(7002),
-    DalPathNotFound(7003),
-
-    // datasource error
-    DuplicatedTableEngineProvider(8000),
-    UnknownDatabaseEngine(8001),
-    UnknownTableEngine(8002),
-    DuplicatedDatabaseEngineProvider(8003),
-
-    // http query error
-    HttpNotFound(9404),
-
-    // network error
-    NetworkRequestError(9001),
-}
-// General errors
-build_exceptions! {
-
-    // A task that already stopped and can not stop twice.
-    AlreadyStarted(7101),
-
-    // A task that already started and can not start twice.
-    AlreadyStopped(7102),
-
-    // Trying to cast to a invalid type
-    InvalidCast(7201),
-}
-
-=======
->>>>>>> c54f06fc
 pub type Result<T> = std::result::Result<T, ErrorCode>;
 
 impl Debug for ErrorCode {
