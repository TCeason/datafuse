// Copyright 2022 Datafuse Labs.
//
// Licensed under the Apache License, Version 2.0 (the "License");
// you may not use this file except in compliance with the License.
// You may obtain a copy of the License at
//
//     http://www.apache.org/licenses/LICENSE-2.0
//
// Unless required by applicable law or agreed to in writing, software
// distributed under the License is distributed on an "AS IS" BASIS,
// WITHOUT WARRANTIES OR CONDITIONS OF ANY KIND, either express or implied.
// See the License for the specific language governing permissions and
// limitations under the License.

use std::any::Any;
use std::fmt::Debug;
use std::sync::Arc;

#[typetag::serde(tag = "type")]
pub trait BlockMetaInfo: Debug + Send + Sync {
    fn as_any(&self) -> &dyn Any;

    #[allow(clippy::borrowed_box)]
    fn equals(&self, info: &Box<dyn BlockMetaInfo>) -> bool;
}

impl Eq for Box<dyn BlockMetaInfo> {}

impl PartialEq for Box<dyn BlockMetaInfo> {
    fn eq(&self, other: &Self) -> bool {
        let this_type_id = self.as_any().type_id();
        let other_type_id = other.as_any().type_id();

        match this_type_id == other_type_id {
            true => self.equals(other),
            false => false,
        }
    }
}

<<<<<<< HEAD
pub type MetaInfoPtr = Arc<Box<dyn MetaInfo>>;
pub type MetaInfos = Vec<MetaInfoPtr>;
=======
pub type BlockMetaInfoPtr = Arc<Box<dyn BlockMetaInfo>>;
>>>>>>> 477c8c7a
<|MERGE_RESOLUTION|>--- conflicted
+++ resolved
@@ -38,9 +38,5 @@
     }
 }
 
-<<<<<<< HEAD
-pub type MetaInfoPtr = Arc<Box<dyn MetaInfo>>;
-pub type MetaInfos = Vec<MetaInfoPtr>;
-=======
 pub type BlockMetaInfoPtr = Arc<Box<dyn BlockMetaInfo>>;
->>>>>>> 477c8c7a
+pub type BlockMetaInfos = Vec<BlockMetaInfoPtr>;