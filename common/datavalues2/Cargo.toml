--- conflicted
+++ resolved
@@ -24,14 +24,9 @@
 
 # Crates.io dependencies
 num = "0.4.0"
-<<<<<<< HEAD
-serde = { version = "1.0.136", features = ["derive"] }
-=======
+serde = { version = "1.0.133", features = ["derive"] }
+serde_json = "1.0.78"
 
-serde = { version = "1.0.133", features = ["derive"] }
-serde_json = "1.0.74"
-
->>>>>>> 6d1a8618
 lexical-core = "0.8.2"
 chrono = "0.4.19"
 chrono-tz = "0.6.1"
