--- conflicted
+++ resolved
@@ -22,7 +22,6 @@
 use crate::DataBlock;
 
 impl DataBlock {
-<<<<<<< HEAD
     // check if the predicate has any valid row
     pub fn filter_exists(predicate: &ColumnRef) -> Result<bool> {
         let predict_boolean_nonull = Self::cast_to_nonull_boolean(predicate)?;
@@ -37,12 +36,9 @@
         Ok(count_zeros != rows)
     }
 
-    pub fn filter_block(block: &DataBlock, predicate: &ColumnRef) -> Result<DataBlock> {
-=======
     pub fn filter_block(block: DataBlock, predicate: &ColumnRef) -> Result<DataBlock> {
->>>>>>> 4297c79b
         if block.num_columns() == 0 || block.num_rows() == 0 {
-            return Ok(block);
+            return Ok(block.clone());
         }
 
         let predict_boolean_nonull = Self::cast_to_nonull_boolean(predicate)?;
