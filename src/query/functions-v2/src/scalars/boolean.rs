// Copyright 2022 Datafuse Labs.
//
// Licensed under the Apache License, Version 2.0 (the "License");
// you may not use this file except in compliance with the License.
// You may obtain a copy of the License at
//
//     http://www.apache.org/licenses/LICENSE-2.0
//
// Unless required by applicable law or agreed to in writing, software
// distributed under the License is distributed on an "AS IS" BASIS,
// WITHOUT WARRANTIES OR CONDITIONS OF ANY KIND, either express or implied.
// See the License for the specific language governing permissions and
// limitations under the License.

use common_expression::types::boolean::BooleanDomain;
use common_expression::types::nullable::NullableDomain;
use common_expression::types::BooleanType;
use common_expression::types::NullableType;
use common_expression::vectorize_2_arg;
use common_expression::FunctionProperty;
use common_expression::FunctionRegistry;
use common_expression::Value;
use common_expression::ValueRef;

pub fn register(registry: &mut FunctionRegistry) {
    registry.register_passthrough_nullable_1_arg::<BooleanType, BooleanType, _, _>(
        "not",
        FunctionProperty::default(),
        |arg| {
            Some(BooleanDomain {
                has_false: arg.has_true,
                has_true: arg.has_false,
            })
        },
<<<<<<< HEAD
        |val, _| !val,
=======
        |val, _| match val {
            ValueRef::Scalar(scalar) => Ok(Value::Scalar(!scalar)),
            ValueRef::Column(column) => Ok(Value::Column(!&column)),
        },
>>>>>>> 8f1c6c60
    );

    // special function to combine the filter efficiently
    registry.register_passthrough_nullable_2_arg::<BooleanType, BooleanType, BooleanType, _, _>(
        "and_filters",
        FunctionProperty::default(),
        |lhs, rhs| {
            Some(BooleanDomain {
                has_false: lhs.has_false || rhs.has_false,
                has_true: lhs.has_true && rhs.has_true,
            })
        },
        |lhs, rhs, _| match (lhs, rhs) {
            (ValueRef::Scalar(true), other) | (other, ValueRef::Scalar(true)) => {
                Ok(other.to_owned())
            }
            (ValueRef::Scalar(false), _) | (_, ValueRef::Scalar(false)) => Ok(Value::Scalar(false)),
            (ValueRef::Column(a), ValueRef::Column(b)) => Ok(Value::Column(&a & &b)),
        },
    );

    registry.register_2_arg_core::<BooleanType, BooleanType, BooleanType, _, _>(
        "and",
        FunctionProperty::default(),
        |lhs, rhs| {
            Some(BooleanDomain {
                has_false: lhs.has_false || rhs.has_false,
                has_true: lhs.has_true && rhs.has_true,
            })
        },
        |lhs, rhs, _| match (lhs, rhs) {
            (ValueRef::Scalar(true), other) | (other, ValueRef::Scalar(true)) => {
                Ok(other.to_owned())
            }
            (ValueRef::Scalar(false), _) | (_, ValueRef::Scalar(false)) => Ok(Value::Scalar(false)),
            (ValueRef::Column(a), ValueRef::Column(b)) => Ok(Value::Column(&a & &b)),
        },
    );

    registry.register_2_arg_core::<BooleanType, BooleanType, BooleanType, _, _>(
        "or",
        FunctionProperty::default(),
        |lhs, rhs| {
            Some(BooleanDomain {
                has_false: lhs.has_false && rhs.has_false,
                has_true: lhs.has_true || rhs.has_true,
            })
        },
        |lhs, rhs, _| match (lhs, rhs) {
            (ValueRef::Scalar(true), _) | (_, ValueRef::Scalar(true)) => Ok(Value::Scalar(true)),
            (ValueRef::Scalar(false), other) | (other, ValueRef::Scalar(false)) => {
                Ok(other.to_owned())
            }
            (ValueRef::Column(a), ValueRef::Column(b)) => Ok(Value::Column(&a | &b)),
        },
    );

    // https://en.wikibooks.org/wiki/Structured_Query_Language/NULLs_and_the_Three_Valued_Logic
    registry.register_2_arg_core::<NullableType<BooleanType>, NullableType<BooleanType>, NullableType<BooleanType>, _, _>(
        "and",
        FunctionProperty::default(),
        |lhs, rhs| {
            if !lhs.has_null && !rhs.has_null {
                let bools = match (&lhs.value, &rhs.value) {
                    (Some(a), Some(b)) => Some(Box::new(BooleanDomain {
                    has_false: a.has_false || b.has_false,
                    has_true: a.has_true && b.has_true,
                    })),
                    _ => return None,
                };
                return Some(NullableDomain::<BooleanType> {
                    has_null: false,
                    value: bools,
                });
            }
            None
        },
        // value = lhs & rhs,  valid = (lhs_v & rhs_v) | (!lhs & lhs_v) | (!rhs & rhs_v))
        vectorize_2_arg::<NullableType<BooleanType>, NullableType<BooleanType>, NullableType<BooleanType>>(|lhs, rhs, _| {
            let lhs_v = lhs.is_some();
            let rhs_v = rhs.is_some();
            let valid = (lhs_v & rhs_v) | (lhs == Some(false)) | (rhs == Some(false));
            if valid {
                Some(lhs.unwrap_or_default() & rhs.unwrap_or_default())
            } else {
                None
            }
        }),
    );

    registry.register_2_arg_core::<NullableType<BooleanType>, NullableType<BooleanType>, NullableType<BooleanType>, _, _>(
        "or",
        FunctionProperty::default(),
        |lhs, rhs| {
            if !lhs.has_null && !rhs.has_null {
                let bools = match (&lhs.value, &rhs.value) {
                    (Some(a), Some(b)) => Some(Box::new(BooleanDomain {
                        has_false: a.has_false && b.has_false,
                        has_true: a.has_true || b.has_true,
                    })),
                    _ => return None,
                };
                return Some(NullableDomain::<BooleanType> {
                    has_null: false,
                    value: bools,
                });
            }
            None
        },
        // value = lhs | rhs,  valid = (lhs_v & rhs_v) | (lhs | rhs))
        vectorize_2_arg::<NullableType<BooleanType>, NullableType<BooleanType>, NullableType<BooleanType>>(|lhs, rhs, _| {
            let valid = (lhs.is_some() & rhs.is_some()) | (lhs.unwrap_or_default() | rhs.unwrap_or_default());
            if valid {
                Some(lhs.unwrap_or_default() | rhs.unwrap_or_default())
            } else {
                None
            }
        }),
    );

    registry.register_passthrough_nullable_2_arg::<BooleanType, BooleanType, BooleanType, _, _>(
        "xor",
        FunctionProperty::default(),
        |lhs, rhs| {
            Some(BooleanDomain {
                has_false: (lhs.has_false && rhs.has_false) || (lhs.has_true && rhs.has_true),
                has_true: (lhs.has_false && rhs.has_true) || (lhs.has_true && rhs.has_false),
            })
        },
<<<<<<< HEAD
        |lhs, rhs, _| lhs ^ rhs,
=======
        |lhs, rhs, _| match (lhs, rhs) {
            (ValueRef::Scalar(true), ValueRef::Scalar(other))
            | (ValueRef::Scalar(other), ValueRef::Scalar(true)) => Ok(Value::Scalar(!other)),
            (ValueRef::Scalar(true), ValueRef::Column(other))
            | (ValueRef::Column(other), ValueRef::Scalar(true)) => Ok(Value::Column(!&other)),
            (ValueRef::Scalar(false), other) | (other, ValueRef::Scalar(false)) => {
                Ok(other.to_owned())
            }
            (ValueRef::Column(a), ValueRef::Column(b)) => {
                Ok(Value::Column(common_arrow::arrow::bitmap::xor(&a, &b)))
            }
        },
>>>>>>> 8f1c6c60
    );
}<|MERGE_RESOLUTION|>--- conflicted
+++ resolved
@@ -32,14 +32,10 @@
                 has_true: arg.has_false,
             })
         },
-<<<<<<< HEAD
-        |val, _| !val,
-=======
         |val, _| match val {
             ValueRef::Scalar(scalar) => Ok(Value::Scalar(!scalar)),
             ValueRef::Column(column) => Ok(Value::Column(!&column)),
         },
->>>>>>> 8f1c6c60
     );
 
     // special function to combine the filter efficiently
@@ -169,9 +165,6 @@
                 has_true: (lhs.has_false && rhs.has_true) || (lhs.has_true && rhs.has_false),
             })
         },
-<<<<<<< HEAD
-        |lhs, rhs, _| lhs ^ rhs,
-=======
         |lhs, rhs, _| match (lhs, rhs) {
             (ValueRef::Scalar(true), ValueRef::Scalar(other))
             | (ValueRef::Scalar(other), ValueRef::Scalar(true)) => Ok(Value::Scalar(!other)),
@@ -184,6 +177,5 @@
                 Ok(Value::Column(common_arrow::arrow::bitmap::xor(&a, &b)))
             }
         },
->>>>>>> 8f1c6c60
     );
 }