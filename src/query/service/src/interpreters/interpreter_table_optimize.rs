--- conflicted
+++ resolved
@@ -74,13 +74,9 @@
         drop(executor);
 
         let catalog_name = ctx.get_current_catalog();
-<<<<<<< HEAD
-        mutator.try_commit(&catalog_name).await?;
-=======
         mutator
             .try_commit(&catalog_name, table.get_table_info())
             .await?;
->>>>>>> 96040ec0
 
         Ok(false)
     }
@@ -101,13 +97,9 @@
             drop(executor);
 
             let catalog_name = ctx.get_current_catalog();
-<<<<<<< HEAD
-            mutator.try_commit(&catalog_name).await?;
-=======
             mutator
                 .try_commit(&catalog_name, table.get_table_info())
                 .await?;
->>>>>>> 96040ec0
         }
         Ok(())
     }
