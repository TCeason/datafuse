<<<<<<< HEAD
a	Int64	YES	NULL
b	Int32	YES	NULL
c	String	YES	NULL
d	Int16	NO	0
e	Date	NO	0
a	Int64	YES	NULL
b	Int32	YES	NULL
c	String	YES	NULL
d	Int16	NO	0
e	Date	NO	0
=======
a	BIGINT	YES	NULL
b	INT	YES	NULL
c	VARCHAR	YES	NULL
d	SMALLINT	NO	0
e	DATE16	NO	0
a	BIGINT	YES	NULL
b	INT	YES	NULL
c	VARCHAR	YES	NULL
d	SMALLINT	NO	0
e	DATE16	NO	0
>>>>>>> 978afb4b
<|MERGE_RESOLUTION|>--- conflicted
+++ resolved
@@ -1,23 +1,10 @@
-<<<<<<< HEAD
-a	Int64	YES	NULL
-b	Int32	YES	NULL
-c	String	YES	NULL
-d	Int16	NO	0
-e	Date	NO	0
-a	Int64	YES	NULL
-b	Int32	YES	NULL
-c	String	YES	NULL
-d	Int16	NO	0
-e	Date	NO	0
-=======
 a	BIGINT	YES	NULL
 b	INT	YES	NULL
 c	VARCHAR	YES	NULL
 d	SMALLINT	NO	0
-e	DATE16	NO	0
+e	DATE	NO	0
 a	BIGINT	YES	NULL
 b	INT	YES	NULL
 c	VARCHAR	YES	NULL
 d	SMALLINT	NO	0
-e	DATE16	NO	0
->>>>>>> 978afb4b
+e	DATE	NO	0