--- conflicted
+++ resolved
@@ -39,17 +39,10 @@
 
 #[derive(Clone)]
 pub struct ReclusterMutator {
-<<<<<<< HEAD
-    pub(crate) base_mutator: BaseMutator,
-    pub selected_blocks: Vec<BlockMeta>,
-    pub(crate) level: i32,
-    pub(crate) row_per_block: usize,
-=======
     base_mutator: BaseMutator,
     selected_blocks: Vec<BlockMeta>,
     level: i32,
     block_compactor: BlockCompactor,
->>>>>>> 96040ec0
     threshold: f64,
 }
 
@@ -70,10 +63,7 @@
             threshold,
         })
     }
-}
-
-<<<<<<< HEAD
-=======
+
     pub fn partitions_total(&self) -> usize {
         self.base_mutator.base_snapshot.summary.block_count as usize
     }
@@ -87,7 +77,6 @@
     }
 }
 
->>>>>>> 96040ec0
 #[async_trait::async_trait]
 impl TableMutator for ReclusterMutator {
     async fn blocks_select(&mut self) -> Result<bool> {
@@ -226,11 +215,7 @@
         Ok(false)
     }
 
-<<<<<<< HEAD
-    async fn try_commit(&self, catalog_name: &str) -> Result<()> {
-=======
     async fn try_commit(&self, catalog_name: &str, table_info: &TableInfo) -> Result<()> {
->>>>>>> 96040ec0
         let base_mutator = self.base_mutator.clone();
         let ctx = base_mutator.ctx.clone();
         let (mut segments, mut summary) = self.base_mutator.generate_segments().await?;
