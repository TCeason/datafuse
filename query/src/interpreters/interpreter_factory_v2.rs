// Copyright 2021 Datafuse Labs.
//
// Licensed under the Apache License, Version 2.0 (the "License");
// you may not use this file except in compliance with the License.
// You may obtain a copy of the License at
//
//     http://www.apache.org/licenses/LICENSE-2.0
//
// Unless required by applicable law or agreed to in writing, software
// distributed under the License is distributed on an "AS IS" BASIS,
// WITHOUT WARRANTIES OR CONDITIONS OF ANY KIND, either express or implied.
// See the License for the specific language governing permissions and
// limitations under the License.

use std::sync::Arc;

use common_exception::Result;
use common_planners::EmptyPlan;
use common_planners::PlanNode;

<<<<<<< HEAD
use super::interpreter_user_stage_describe::DescribeUserStageInterpreter;
use super::interpreter_user_stage_drop::DropUserStageInterpreter;
use super::CreateDatabaseInterpreter;
use super::CreateTableInterpreter;
use super::CreateUserInterpreter;
use super::CreateUserStageInterpreter;
use super::CreateUserUDFInterpreter;
use super::CreateViewInterpreter;
use super::DropDatabaseInterpreter;
use super::ExplainInterpreterV2;
use super::InterpreterPtr;
use super::ListInterpreter;
use super::RenameDatabaseInterpreter;
use super::SelectInterpreterV2;
use super::ShowMetricsInterpreter;
use super::ShowProcessListInterpreter;
use super::ShowSettingsInterpreter;
use super::ShowStagesInterpreter;
use crate::interpreters::AlterUserInterpreter;
use crate::interpreters::DropUserInterpreter;
=======
use super::*;
use crate::interpreters::interpreter_copy_v2::CopyInterpreterV2;
>>>>>>> edd4bad6
use crate::sessions::QueryContext;
use crate::sql::plans::Plan;
use crate::sql::DfStatement;

/// InterpreterFactory is the entry of Interpreter.
pub struct InterpreterFactoryV2;

/// InterpreterFactoryV2 provides `get` method which transforms `Plan` into the corresponding interpreter.
/// Such as: Plan::Query -> InterpreterSelectV2
impl InterpreterFactoryV2 {
    /// Check if statement is supported by InterpreterFactoryV2
    pub fn check(stmt: &DfStatement) -> bool {
        matches!(
            stmt,
            DfStatement::Query(_)
                | DfStatement::Explain(_)
                | DfStatement::CreateStage(_)
                | DfStatement::ShowStages(_)
                | DfStatement::DescribeStage(_)
                | DfStatement::List(_)
                | DfStatement::DropStage(_)
                | DfStatement::RemoveStage(_)
                | DfStatement::ShowDatabases(_)
                | DfStatement::ShowCreateDatabase(_)
                | DfStatement::ShowTables(_)
                | DfStatement::ShowCreateTable(_)
                | DfStatement::DescribeTable(_)
                | DfStatement::ShowTablesStatus(_)
                | DfStatement::CreateTable(_)
                | DfStatement::CreateView(_)
                | DfStatement::AlterView(_)
                | DfStatement::DropTable(_)
                | DfStatement::UndropTable(_)
                | DfStatement::AlterTable(_)
                | DfStatement::RenameTable(_)
                | DfStatement::TruncateTable(_)
                | DfStatement::OptimizeTable(_)
                | DfStatement::ExistsTable(_)
                | DfStatement::DropView(_)
                | DfStatement::ShowFunctions(_)
                | DfStatement::ShowMetrics(_)
                | DfStatement::ShowProcessList(_)
                | DfStatement::ShowSettings(_)
                | DfStatement::CreateDatabase(_)
                | DfStatement::DropDatabase(_)
                | DfStatement::InsertQuery(_)
                | DfStatement::ShowUsers(_)
                | DfStatement::CreateUser(_)
                | DfStatement::ShowRoles(_)
                | DfStatement::AlterDatabase(_)
<<<<<<< HEAD
                | DfStatement::CreateUDF(_)
=======
                | DfStatement::DropUser(_)
                | DfStatement::AlterUser(_)
                | DfStatement::CreateRole(_)
                | DfStatement::DropRole(_)
                | DfStatement::GrantPrivilege(_)
                | DfStatement::GrantRole(_)
                | DfStatement::ShowGrants(_)
                | DfStatement::RevokeRole(_)
                | DfStatement::RevokePrivilege(_)
>>>>>>> edd4bad6
        )
    }

    pub fn get(ctx: Arc<QueryContext>, plan: &Plan) -> Result<InterpreterPtr> {
        let inner = match plan {
            Plan::Query {
                s_expr,
                bind_context,
                metadata,
            } => SelectInterpreterV2::try_create(
                ctx.clone(),
                *bind_context.clone(),
                s_expr.clone(),
                metadata.clone(),
            ),
            Plan::Explain { kind, plan } => {
                ExplainInterpreterV2::try_create(ctx.clone(), *plan.clone(), kind.clone())
            }

            Plan::Copy(copy_plan) => CopyInterpreterV2::try_create(ctx.clone(), *copy_plan.clone()),

            // Shows
            Plan::ShowMetrics => ShowMetricsInterpreter::try_create(ctx.clone()),
            Plan::ShowProcessList => ShowProcessListInterpreter::try_create(ctx.clone()),
            Plan::ShowSettings => ShowSettingsInterpreter::try_create(ctx.clone()),

            // Databases
            Plan::ShowDatabases(show_databases) => {
                ShowDatabasesInterpreter::try_create(ctx.clone(), *show_databases.clone())
            }
            Plan::ShowCreateDatabase(show_create_database) => {
                ShowCreateDatabaseInterpreter::try_create(
                    ctx.clone(),
                    *show_create_database.clone(),
                )
            }
            Plan::CreateDatabase(create_database) => {
                CreateDatabaseInterpreter::try_create(ctx.clone(), *create_database.clone())
            }
            Plan::DropDatabase(drop_database) => {
                DropDatabaseInterpreter::try_create(ctx.clone(), *drop_database.clone())
            }
            Plan::RenameDatabase(rename_database) => {
                RenameDatabaseInterpreter::try_create(ctx.clone(), *rename_database.clone())
            }

            // Tables
            Plan::ShowTables(show_tables) => {
                ShowTablesInterpreter::try_create(ctx.clone(), *show_tables.clone())
            }
            Plan::ShowCreateTable(show_create_table) => {
                ShowCreateTableInterpreter::try_create(ctx.clone(), *show_create_table.clone())
            }
            Plan::DescribeTable(describe_table) => {
                DescribeTableInterpreter::try_create(ctx.clone(), *describe_table.clone())
            }
            Plan::ShowTablesStatus(show_tables_status) => {
                ShowTablesStatusInterpreter::try_create(ctx.clone(), *show_tables_status.clone())
            }
            Plan::CreateTable(create_table) => {
                CreateTableInterpreter::try_create(ctx.clone(), *create_table.clone())
            }
            Plan::DropTable(drop_table) => {
                DropTableInterpreter::try_create(ctx.clone(), *drop_table.clone())
            }
            Plan::UndropTable(undrop_table) => {
                UndropTableInterpreter::try_create(ctx.clone(), *undrop_table.clone())
            }
            Plan::RenameTable(rename_table) => {
                RenameTableInterpreter::try_create(ctx.clone(), *rename_table.clone())
            }
            Plan::AlterTableClusterKey(alter_table_cluster_key) => {
                AlterTableClusterKeyInterpreter::try_create(
                    ctx.clone(),
                    *alter_table_cluster_key.clone(),
                )
            }
            Plan::DropTableClusterKey(drop_table_cluster_key) => {
                DropTableClusterKeyInterpreter::try_create(
                    ctx.clone(),
                    *drop_table_cluster_key.clone(),
                )
            }
            Plan::TruncateTable(truncate_table) => {
                TruncateTableInterpreter::try_create(ctx.clone(), *truncate_table.clone())
            }
            Plan::OptimizeTable(optimize_table) => {
                OptimizeTableInterpreter::try_create(ctx.clone(), *optimize_table.clone())
            }
            Plan::ExistsTable(exists_table) => {
                ExistsTableInterpreter::try_create(ctx.clone(), *exists_table.clone())
            }

            // Views
            Plan::CreateView(create_view) => {
                CreateViewInterpreter::try_create(ctx.clone(), *create_view.clone())
            }
            Plan::AlterView(alter_view) => {
                AlterViewInterpreter::try_create(ctx.clone(), *alter_view.clone())
            }
            Plan::DropView(drop_view) => {
                DropViewInterpreter::try_create(ctx.clone(), *drop_view.clone())
            }

            // Users
            Plan::ShowUsers => ShowUsersInterpreter::try_create(ctx.clone()),
            Plan::CreateUser(create_user) => {
                CreateUserInterpreter::try_create(ctx.clone(), *create_user.clone())
            }
            Plan::DropUser(drop_user) => {
                DropUserInterpreter::try_create(ctx.clone(), *drop_user.clone())
            }
            Plan::AlterUser(alter_user) => {
                AlterUserInterpreter::try_create(ctx.clone(), *alter_user.clone())
            }

            Plan::Insert(insert) => {
                InsertInterpreterV2::try_create(ctx.clone(), *insert.clone(), false)
            }

            // Roles
            Plan::ShowRoles => ShowRolesInterpreter::try_create(ctx.clone()),
            Plan::CreateRole(create_role) => {
                CreateRoleInterpreter::try_create(ctx.clone(), *create_role.clone())
            }
            Plan::DropRole(drop_role) => {
                DropRoleInterpreter::try_create(ctx.clone(), *drop_role.clone())
            }

            // Stages
            Plan::ShowStages => ShowStagesInterpreter::try_create(ctx.clone()),
            Plan::ListStage(s) => ListInterpreter::try_create(ctx.clone(), *s.clone()),
            Plan::DescribeStage(s) => {
                DescribeUserStageInterpreter::try_create(ctx.clone(), *s.clone())
            }
            Plan::CreateStage(create_stage) => {
                CreateUserStageInterpreter::try_create(ctx.clone(), *create_stage.clone())
            }
            Plan::DropStage(s) => DropUserStageInterpreter::try_create(ctx.clone(), *s.clone()),
            Plan::RemoveStage(s) => RemoveUserStageInterpreter::try_create(ctx.clone(), *s.clone()),

            // Grant
            Plan::GrantPriv(grant_priv) => {
                GrantPrivilegeInterpreter::try_create(ctx.clone(), *grant_priv.clone())
            }
            Plan::GrantRole(grant_role) => {
                GrantRoleInterpreter::try_create(ctx.clone(), *grant_role.clone())
            }
            Plan::ShowGrants(show_grants) => {
                ShowGrantsInterpreter::try_create(ctx.clone(), *show_grants.clone())
            }
            Plan::RevokePriv(revoke_priv) => {
                RevokePrivilegeInterpreter::try_create(ctx.clone(), *revoke_priv.clone())
            }
            Plan::RevokeRole(revoke_role) => {
                RevokeRoleInterpreter::try_create(ctx.clone(), *revoke_role.clone())
            }
<<<<<<< HEAD
            Plan::DropUser(drop_user) => DropUserInterpreter::try_create(ctx, *drop_user.clone()),
            Plan::CreateUserUDF(create_user_udf) => {
                CreateUserUDFInterpreter::try_create(ctx, *create_user_udf.clone())
            }
=======
>>>>>>> edd4bad6
        }?;

        Ok(Arc::new(InterceptorInterpreter::create(
            ctx,
            inner,
            PlanNode::Empty(EmptyPlan::create()),
            plan.to_string(),
        )))
    }
}<|MERGE_RESOLUTION|>--- conflicted
+++ resolved
@@ -18,31 +18,12 @@
 use common_planners::EmptyPlan;
 use common_planners::PlanNode;
 
-<<<<<<< HEAD
+use super::*;
 use super::interpreter_user_stage_describe::DescribeUserStageInterpreter;
 use super::interpreter_user_stage_drop::DropUserStageInterpreter;
-use super::CreateDatabaseInterpreter;
-use super::CreateTableInterpreter;
-use super::CreateUserInterpreter;
-use super::CreateUserStageInterpreter;
-use super::CreateUserUDFInterpreter;
-use super::CreateViewInterpreter;
-use super::DropDatabaseInterpreter;
-use super::ExplainInterpreterV2;
-use super::InterpreterPtr;
-use super::ListInterpreter;
-use super::RenameDatabaseInterpreter;
-use super::SelectInterpreterV2;
-use super::ShowMetricsInterpreter;
-use super::ShowProcessListInterpreter;
-use super::ShowSettingsInterpreter;
-use super::ShowStagesInterpreter;
 use crate::interpreters::AlterUserInterpreter;
 use crate::interpreters::DropUserInterpreter;
-=======
-use super::*;
 use crate::interpreters::interpreter_copy_v2::CopyInterpreterV2;
->>>>>>> edd4bad6
 use crate::sessions::QueryContext;
 use crate::sql::plans::Plan;
 use crate::sql::DfStatement;
@@ -93,9 +74,7 @@
                 | DfStatement::CreateUser(_)
                 | DfStatement::ShowRoles(_)
                 | DfStatement::AlterDatabase(_)
-<<<<<<< HEAD
                 | DfStatement::CreateUDF(_)
-=======
                 | DfStatement::DropUser(_)
                 | DfStatement::AlterUser(_)
                 | DfStatement::CreateRole(_)
@@ -105,7 +84,6 @@
                 | DfStatement::ShowGrants(_)
                 | DfStatement::RevokeRole(_)
                 | DfStatement::RevokePrivilege(_)
->>>>>>> edd4bad6
         )
     }
 
@@ -263,13 +241,9 @@
             Plan::RevokeRole(revoke_role) => {
                 RevokeRoleInterpreter::try_create(ctx.clone(), *revoke_role.clone())
             }
-<<<<<<< HEAD
-            Plan::DropUser(drop_user) => DropUserInterpreter::try_create(ctx, *drop_user.clone()),
             Plan::CreateUserUDF(create_user_udf) => {
                 CreateUserUDFInterpreter::try_create(ctx, *create_user_udf.clone())
             }
-=======
->>>>>>> edd4bad6
         }?;
 
         Ok(Arc::new(InterceptorInterpreter::create(
